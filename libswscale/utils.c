/*
 * Copyright (C) 2001-2003 Michael Niedermayer <michaelni@gmx.at>
 *
 * This file is part of FFmpeg.
 *
 * FFmpeg is free software; you can redistribute it and/or
 * modify it under the terms of the GNU Lesser General Public
 * License as published by the Free Software Foundation; either
 * version 2.1 of the License, or (at your option) any later version.
 *
 * FFmpeg is distributed in the hope that it will be useful,
 * but WITHOUT ANY WARRANTY; without even the implied warranty of
 * MERCHANTABILITY or FITNESS FOR A PARTICULAR PURPOSE.  See the GNU
 * Lesser General Public License for more details.
 *
 * You should have received a copy of the GNU Lesser General Public
 * License along with FFmpeg; if not, write to the Free Software
 * Foundation, Inc., 51 Franklin Street, Fifth Floor, Boston, MA 02110-1301 USA
 */

#include "config.h"

#define _SVID_SOURCE // needed for MAP_ANONYMOUS
#define _DARWIN_C_SOURCE // needed for MAP_ANON
#include <inttypes.h>
#include <math.h>
#include <stdio.h>
#include <string.h>
#if HAVE_SYS_MMAN_H
#include <sys/mman.h>
#if defined(MAP_ANON) && !defined(MAP_ANONYMOUS)
#define MAP_ANONYMOUS MAP_ANON
#endif
#endif
#if HAVE_VIRTUALALLOC
#define WIN32_LEAN_AND_MEAN
#include <windows.h>
#endif

#include "libavutil/attributes.h"
#include "libavutil/avassert.h"
#include "libavutil/avutil.h"
#include "libavutil/bswap.h"
#include "libavutil/cpu.h"
#include "libavutil/intreadwrite.h"
#include "libavutil/mathematics.h"
#include "libavutil/opt.h"
#include "libavutil/pixdesc.h"
#include "libavutil/x86/asm.h"
#include "libavutil/x86/cpu.h"
#include "rgb2rgb.h"
#include "swscale.h"
#include "swscale_internal.h"

unsigned swscale_version(void)
{
    av_assert0(LIBSWSCALE_VERSION_MICRO >= 100);
    return LIBSWSCALE_VERSION_INT;
}

const char *swscale_configuration(void)
{
    return FFMPEG_CONFIGURATION;
}

const char *swscale_license(void)
{
#define LICENSE_PREFIX "libswscale license: "
    return LICENSE_PREFIX FFMPEG_LICENSE + sizeof(LICENSE_PREFIX) - 1;
}

#define RET 0xC3 // near return opcode for x86

typedef struct FormatEntry {
    int is_supported_in, is_supported_out;
} FormatEntry;

<<<<<<< HEAD
static const FormatEntry format_entries[PIX_FMT_NB] = {
    [PIX_FMT_YUV420P]     = { 1, 1 },
    [PIX_FMT_YUYV422]     = { 1, 1 },
    [PIX_FMT_RGB24]       = { 1, 1 },
    [PIX_FMT_BGR24]       = { 1, 1 },
    [PIX_FMT_YUV422P]     = { 1, 1 },
    [PIX_FMT_YUV444P]     = { 1, 1 },
    [PIX_FMT_YUV410P]     = { 1, 1 },
    [PIX_FMT_YUV411P]     = { 1, 1 },
    [PIX_FMT_GRAY8]       = { 1, 1 },
    [PIX_FMT_MONOWHITE]   = { 1, 1 },
    [PIX_FMT_MONOBLACK]   = { 1, 1 },
    [PIX_FMT_PAL8]        = { 1, 0 },
    [PIX_FMT_YUVJ420P]    = { 1, 1 },
    [PIX_FMT_YUVJ422P]    = { 1, 1 },
    [PIX_FMT_YUVJ444P]    = { 1, 1 },
    [PIX_FMT_UYVY422]     = { 1, 1 },
    [PIX_FMT_UYYVYY411]   = { 0, 0 },
    [PIX_FMT_BGR8]        = { 1, 1 },
    [PIX_FMT_BGR4]        = { 0, 1 },
    [PIX_FMT_BGR4_BYTE]   = { 1, 1 },
    [PIX_FMT_RGB8]        = { 1, 1 },
    [PIX_FMT_RGB4]        = { 0, 1 },
    [PIX_FMT_RGB4_BYTE]   = { 1, 1 },
    [PIX_FMT_NV12]        = { 1, 1 },
    [PIX_FMT_NV21]        = { 1, 1 },
    [PIX_FMT_ARGB]        = { 1, 1 },
    [PIX_FMT_RGBA]        = { 1, 1 },
    [PIX_FMT_ABGR]        = { 1, 1 },
    [PIX_FMT_BGRA]        = { 1, 1 },
    [PIX_FMT_0RGB]        = { 1, 1 },
    [PIX_FMT_RGB0]        = { 1, 1 },
    [PIX_FMT_0BGR]        = { 1, 1 },
    [PIX_FMT_BGR0]        = { 1, 1 },
    [PIX_FMT_GRAY16BE]    = { 1, 1 },
    [PIX_FMT_GRAY16LE]    = { 1, 1 },
    [PIX_FMT_YUV440P]     = { 1, 1 },
    [PIX_FMT_YUVJ440P]    = { 1, 1 },
    [PIX_FMT_YUVA420P]    = { 1, 1 },
    [PIX_FMT_YUVA422P]    = { 1, 1 },
    [PIX_FMT_YUVA444P]    = { 1, 1 },
    [PIX_FMT_RGB48BE]     = { 1, 1 },
    [PIX_FMT_RGB48LE]     = { 1, 1 },
    [PIX_FMT_RGBA64BE]    = { 1, 0 },
    [PIX_FMT_RGBA64LE]    = { 1, 0 },
    [PIX_FMT_RGB565BE]    = { 1, 1 },
    [PIX_FMT_RGB565LE]    = { 1, 1 },
    [PIX_FMT_RGB555BE]    = { 1, 1 },
    [PIX_FMT_RGB555LE]    = { 1, 1 },
    [PIX_FMT_BGR565BE]    = { 1, 1 },
    [PIX_FMT_BGR565LE]    = { 1, 1 },
    [PIX_FMT_BGR555BE]    = { 1, 1 },
    [PIX_FMT_BGR555LE]    = { 1, 1 },
    [PIX_FMT_YUV420P16LE] = { 1, 1 },
    [PIX_FMT_YUV420P16BE] = { 1, 1 },
    [PIX_FMT_YUV422P16LE] = { 1, 1 },
    [PIX_FMT_YUV422P16BE] = { 1, 1 },
    [PIX_FMT_YUV444P16LE] = { 1, 1 },
    [PIX_FMT_YUV444P16BE] = { 1, 1 },
    [PIX_FMT_RGB444LE]    = { 1, 1 },
    [PIX_FMT_RGB444BE]    = { 1, 1 },
    [PIX_FMT_BGR444LE]    = { 1, 1 },
    [PIX_FMT_BGR444BE]    = { 1, 1 },
    [PIX_FMT_Y400A]       = { 1, 0 },
    [PIX_FMT_BGR48BE]     = { 1, 1 },
    [PIX_FMT_BGR48LE]     = { 1, 1 },
    [PIX_FMT_BGRA64BE]    = { 0, 0 },
    [PIX_FMT_BGRA64LE]    = { 0, 0 },
    [PIX_FMT_YUV420P9BE]  = { 1, 1 },
    [PIX_FMT_YUV420P9LE]  = { 1, 1 },
    [PIX_FMT_YUV420P10BE] = { 1, 1 },
    [PIX_FMT_YUV420P10LE] = { 1, 1 },
    [PIX_FMT_YUV420P12BE] = { 1, 1 },
    [PIX_FMT_YUV420P12LE] = { 1, 1 },
    [PIX_FMT_YUV420P14BE] = { 1, 1 },
    [PIX_FMT_YUV420P14LE] = { 1, 1 },
    [PIX_FMT_YUV422P9BE]  = { 1, 1 },
    [PIX_FMT_YUV422P9LE]  = { 1, 1 },
    [PIX_FMT_YUV422P10BE] = { 1, 1 },
    [PIX_FMT_YUV422P10LE] = { 1, 1 },
    [PIX_FMT_YUV422P12BE] = { 1, 1 },
    [PIX_FMT_YUV422P12LE] = { 1, 1 },
    [PIX_FMT_YUV422P14BE] = { 1, 1 },
    [PIX_FMT_YUV422P14LE] = { 1, 1 },
    [PIX_FMT_YUV444P9BE]  = { 1, 1 },
    [PIX_FMT_YUV444P9LE]  = { 1, 1 },
    [PIX_FMT_YUV444P10BE] = { 1, 1 },
    [PIX_FMT_YUV444P10LE] = { 1, 1 },
    [PIX_FMT_YUV444P12BE] = { 1, 1 },
    [PIX_FMT_YUV444P12LE] = { 1, 1 },
    [PIX_FMT_YUV444P14BE] = { 1, 1 },
    [PIX_FMT_YUV444P14LE] = { 1, 1 },
    [PIX_FMT_GBRP]        = { 1, 0 },
    [PIX_FMT_GBRP9LE]     = { 1, 0 },
    [PIX_FMT_GBRP9BE]     = { 1, 0 },
    [PIX_FMT_GBRP10LE]    = { 1, 0 },
    [PIX_FMT_GBRP10BE]    = { 1, 0 },
    [PIX_FMT_GBRP12LE]    = { 1, 0 },
    [PIX_FMT_GBRP12BE]    = { 1, 0 },
    [PIX_FMT_GBRP14LE]    = { 1, 0 },
    [PIX_FMT_GBRP14BE]    = { 1, 0 },
    [PIX_FMT_GBRP16LE]    = { 1, 0 },
    [PIX_FMT_GBRP16BE]    = { 1, 0 },
=======
static const FormatEntry format_entries[AV_PIX_FMT_NB] = {
    [AV_PIX_FMT_YUV420P]     = { 1, 1 },
    [AV_PIX_FMT_YUYV422]     = { 1, 1 },
    [AV_PIX_FMT_RGB24]       = { 1, 1 },
    [AV_PIX_FMT_BGR24]       = { 1, 1 },
    [AV_PIX_FMT_YUV422P]     = { 1, 1 },
    [AV_PIX_FMT_YUV444P]     = { 1, 1 },
    [AV_PIX_FMT_YUV410P]     = { 1, 1 },
    [AV_PIX_FMT_YUV411P]     = { 1, 1 },
    [AV_PIX_FMT_GRAY8]       = { 1, 1 },
    [AV_PIX_FMT_MONOWHITE]   = { 1, 1 },
    [AV_PIX_FMT_MONOBLACK]   = { 1, 1 },
    [AV_PIX_FMT_PAL8]        = { 1, 0 },
    [AV_PIX_FMT_YUVJ420P]    = { 1, 1 },
    [AV_PIX_FMT_YUVJ422P]    = { 1, 1 },
    [AV_PIX_FMT_YUVJ444P]    = { 1, 1 },
    [AV_PIX_FMT_UYVY422]     = { 1, 1 },
    [AV_PIX_FMT_UYYVYY411]   = { 0, 0 },
    [AV_PIX_FMT_BGR8]        = { 1, 1 },
    [AV_PIX_FMT_BGR4]        = { 0, 1 },
    [AV_PIX_FMT_BGR4_BYTE]   = { 1, 1 },
    [AV_PIX_FMT_RGB8]        = { 1, 1 },
    [AV_PIX_FMT_RGB4]        = { 0, 1 },
    [AV_PIX_FMT_RGB4_BYTE]   = { 1, 1 },
    [AV_PIX_FMT_NV12]        = { 1, 1 },
    [AV_PIX_FMT_NV21]        = { 1, 1 },
    [AV_PIX_FMT_ARGB]        = { 1, 1 },
    [AV_PIX_FMT_RGBA]        = { 1, 1 },
    [AV_PIX_FMT_ABGR]        = { 1, 1 },
    [AV_PIX_FMT_BGRA]        = { 1, 1 },
    [AV_PIX_FMT_GRAY16BE]    = { 1, 1 },
    [AV_PIX_FMT_GRAY16LE]    = { 1, 1 },
    [AV_PIX_FMT_YUV440P]     = { 1, 1 },
    [AV_PIX_FMT_YUVJ440P]    = { 1, 1 },
    [AV_PIX_FMT_YUVA420P]    = { 1, 1 },
    [AV_PIX_FMT_RGB48BE]     = { 1, 1 },
    [AV_PIX_FMT_RGB48LE]     = { 1, 1 },
    [AV_PIX_FMT_RGB565BE]    = { 1, 1 },
    [AV_PIX_FMT_RGB565LE]    = { 1, 1 },
    [AV_PIX_FMT_RGB555BE]    = { 1, 1 },
    [AV_PIX_FMT_RGB555LE]    = { 1, 1 },
    [AV_PIX_FMT_BGR565BE]    = { 1, 1 },
    [AV_PIX_FMT_BGR565LE]    = { 1, 1 },
    [AV_PIX_FMT_BGR555BE]    = { 1, 1 },
    [AV_PIX_FMT_BGR555LE]    = { 1, 1 },
    [AV_PIX_FMT_YUV420P16LE] = { 1, 1 },
    [AV_PIX_FMT_YUV420P16BE] = { 1, 1 },
    [AV_PIX_FMT_YUV422P16LE] = { 1, 1 },
    [AV_PIX_FMT_YUV422P16BE] = { 1, 1 },
    [AV_PIX_FMT_YUV444P16LE] = { 1, 1 },
    [AV_PIX_FMT_YUV444P16BE] = { 1, 1 },
    [AV_PIX_FMT_RGB444LE]    = { 1, 1 },
    [AV_PIX_FMT_RGB444BE]    = { 1, 1 },
    [AV_PIX_FMT_BGR444LE]    = { 1, 1 },
    [AV_PIX_FMT_BGR444BE]    = { 1, 1 },
    [AV_PIX_FMT_Y400A]       = { 1, 0 },
    [AV_PIX_FMT_BGR48BE]     = { 1, 1 },
    [AV_PIX_FMT_BGR48LE]     = { 1, 1 },
    [AV_PIX_FMT_YUV420P9BE]  = { 1, 1 },
    [AV_PIX_FMT_YUV420P9LE]  = { 1, 1 },
    [AV_PIX_FMT_YUV420P10BE] = { 1, 1 },
    [AV_PIX_FMT_YUV420P10LE] = { 1, 1 },
    [AV_PIX_FMT_YUV422P9BE]  = { 1, 1 },
    [AV_PIX_FMT_YUV422P9LE]  = { 1, 1 },
    [AV_PIX_FMT_YUV422P10BE] = { 1, 1 },
    [AV_PIX_FMT_YUV422P10LE] = { 1, 1 },
    [AV_PIX_FMT_YUV444P9BE]  = { 1, 1 },
    [AV_PIX_FMT_YUV444P9LE]  = { 1, 1 },
    [AV_PIX_FMT_YUV444P10BE] = { 1, 1 },
    [AV_PIX_FMT_YUV444P10LE] = { 1, 1 },
    [AV_PIX_FMT_GBRP]        = { 1, 0 },
    [AV_PIX_FMT_GBRP9LE]     = { 1, 0 },
    [AV_PIX_FMT_GBRP9BE]     = { 1, 0 },
    [AV_PIX_FMT_GBRP10LE]    = { 1, 0 },
    [AV_PIX_FMT_GBRP10BE]    = { 1, 0 },
    [AV_PIX_FMT_GBRP16LE]    = { 1, 0 },
    [AV_PIX_FMT_GBRP16BE]    = { 1, 0 },
>>>>>>> 716d413c
};

int sws_isSupportedInput(enum AVPixelFormat pix_fmt)
{
    return (unsigned)pix_fmt < AV_PIX_FMT_NB ?
           format_entries[pix_fmt].is_supported_in : 0;
}

int sws_isSupportedOutput(enum AVPixelFormat pix_fmt)
{
    return (unsigned)pix_fmt < AV_PIX_FMT_NB ?
           format_entries[pix_fmt].is_supported_out : 0;
}

extern const int32_t ff_yuv2rgb_coeffs[8][4];

<<<<<<< HEAD
#if FF_API_SWS_FORMAT_NAME
const char *sws_format_name(enum PixelFormat format)
{
    return av_get_pix_fmt_name(format);
=======
const char *sws_format_name(enum AVPixelFormat format)
{
    if ((unsigned)format < AV_PIX_FMT_NB && av_pix_fmt_descriptors[format].name)
        return av_pix_fmt_descriptors[format].name;
    else
        return "Unknown format";
>>>>>>> 716d413c
}
#endif

static double getSplineCoeff(double a, double b, double c, double d,
                             double dist)
{
    if (dist <= 1.0)
        return ((d * dist + c) * dist + b) * dist + a;
    else
        return getSplineCoeff(0.0,
                               b + 2.0 * c + 3.0 * d,
                               c + 3.0 * d,
                              -b - 3.0 * c - 6.0 * d,
                              dist - 1.0);
}

static int initFilter(int16_t **outFilter, int32_t **filterPos,
                      int *outFilterSize, int xInc, int srcW, int dstW,
                      int filterAlign, int one, int flags, int cpu_flags,
                      SwsVector *srcFilter, SwsVector *dstFilter,
                      double param[2])
{
    int i;
    int filterSize;
    int filter2Size;
    int minFilterSize;
    int64_t *filter    = NULL;
    int64_t *filter2   = NULL;
    const int64_t fone = 1LL << 54;
    int ret            = -1;

    emms_c(); // FIXME should not be required but IS (even for non-MMX versions)

    // NOTE: the +3 is for the MMX(+1) / SSE(+3) scaler which reads over the end
    FF_ALLOC_OR_GOTO(NULL, *filterPos, (dstW + 3) * sizeof(**filterPos), fail);

    if (FFABS(xInc - 0x10000) < 10) { // unscaled
        int i;
        filterSize = 1;
        FF_ALLOCZ_OR_GOTO(NULL, filter,
                          dstW * sizeof(*filter) * filterSize, fail);

        for (i = 0; i < dstW; i++) {
            filter[i * filterSize] = fone;
            (*filterPos)[i]        = i;
        }
    } else if (flags & SWS_POINT) { // lame looking point sampling mode
        int i;
        int64_t xDstInSrc;
        filterSize = 1;
        FF_ALLOC_OR_GOTO(NULL, filter,
                         dstW * sizeof(*filter) * filterSize, fail);

        xDstInSrc = xInc / 2 - 0x8000;
        for (i = 0; i < dstW; i++) {
            int xx = (xDstInSrc - ((filterSize - 1) << 15) + (1 << 15)) >> 16;

            (*filterPos)[i] = xx;
            filter[i]       = fone;
            xDstInSrc      += xInc;
        }
    } else if ((xInc <= (1 << 16) && (flags & SWS_AREA)) ||
               (flags & SWS_FAST_BILINEAR)) { // bilinear upscale
        int i;
        int64_t xDstInSrc;
        filterSize = 2;
        FF_ALLOC_OR_GOTO(NULL, filter,
                         dstW * sizeof(*filter) * filterSize, fail);

        xDstInSrc = xInc / 2 - 0x8000;
        for (i = 0; i < dstW; i++) {
            int xx = (xDstInSrc - ((filterSize - 1) << 15) + (1 << 15)) >> 16;
            int j;

            (*filterPos)[i] = xx;
            // bilinear upscale / linear interpolate / area averaging
            for (j = 0; j < filterSize; j++) {
                int64_t coeff= fone - FFABS(((int64_t)xx<<16) - xDstInSrc)*(fone>>16);
                if (coeff < 0)
                    coeff = 0;
                filter[i * filterSize + j] = coeff;
                xx++;
            }
            xDstInSrc += xInc;
        }
    } else {
        int64_t xDstInSrc;
        int sizeFactor;

        if (flags & SWS_BICUBIC)
            sizeFactor = 4;
        else if (flags & SWS_X)
            sizeFactor = 8;
        else if (flags & SWS_AREA)
            sizeFactor = 1;     // downscale only, for upscale it is bilinear
        else if (flags & SWS_GAUSS)
            sizeFactor = 8;     // infinite ;)
        else if (flags & SWS_LANCZOS)
            sizeFactor = param[0] != SWS_PARAM_DEFAULT ? ceil(2 * param[0]) : 6;
        else if (flags & SWS_SINC)
            sizeFactor = 20;    // infinite ;)
        else if (flags & SWS_SPLINE)
            sizeFactor = 20;    // infinite ;)
        else if (flags & SWS_BILINEAR)
            sizeFactor = 2;
        else {
            av_assert0(0);
        }

        if (xInc <= 1 << 16)
            filterSize = 1 + sizeFactor;    // upscale
        else
            filterSize = 1 + (sizeFactor * srcW + dstW - 1) / dstW;

        filterSize = FFMIN(filterSize, srcW - 2);
        filterSize = FFMAX(filterSize, 1);

        FF_ALLOC_OR_GOTO(NULL, filter,
                         dstW * sizeof(*filter) * filterSize, fail);

        xDstInSrc = xInc - 0x10000;
        for (i = 0; i < dstW; i++) {
            int xx = (xDstInSrc - ((filterSize - 2) << 16)) / (1 << 17);
            int j;
            (*filterPos)[i] = xx;
            for (j = 0; j < filterSize; j++) {
                int64_t d = (FFABS(((int64_t)xx << 17) - xDstInSrc)) << 13;
                double floatd;
                int64_t coeff;

                if (xInc > 1 << 16)
                    d = d * dstW / srcW;
                floatd = d * (1.0 / (1 << 30));

                if (flags & SWS_BICUBIC) {
                    int64_t B = (param[0] != SWS_PARAM_DEFAULT ? param[0] :   0) * (1 << 24);
                    int64_t C = (param[1] != SWS_PARAM_DEFAULT ? param[1] : 0.6) * (1 << 24);

                    if (d >= 1LL << 31) {
                        coeff = 0.0;
                    } else {
                        int64_t dd  = (d  * d) >> 30;
                        int64_t ddd = (dd * d) >> 30;

                        if (d < 1LL << 30)
                            coeff =  (12 * (1 << 24) -  9 * B - 6 * C) * ddd +
                                    (-18 * (1 << 24) + 12 * B + 6 * C) *  dd +
                                      (6 * (1 << 24) -  2 * B)         * (1 << 30);
                        else
                            coeff =      (-B -  6 * C) * ddd +
                                      (6 * B + 30 * C) * dd  +
                                    (-12 * B - 48 * C) * d   +
                                      (8 * B + 24 * C) * (1 << 30);
                    }
                    coeff *= fone >> (30 + 24);
                }
#if 0
                else if (flags & SWS_X) {
                    double p  = param ? param * 0.01 : 0.3;
                    coeff     = d ? sin(d * M_PI) / (d * M_PI) : 1.0;
                    coeff    *= pow(2.0, -p * d * d);
                }
#endif
                else if (flags & SWS_X) {
                    double A = param[0] != SWS_PARAM_DEFAULT ? param[0] : 1.0;
                    double c;

                    if (floatd < 1.0)
                        c = cos(floatd * M_PI);
                    else
                        c = -1.0;
                    if (c < 0.0)
                        c = -pow(-c, A);
                    else
                        c = pow(c, A);
                    coeff = (c * 0.5 + 0.5) * fone;
                } else if (flags & SWS_AREA) {
                    int64_t d2 = d - (1 << 29);
                    if (d2 * xInc < -(1LL << (29 + 16)))
                        coeff = 1.0 * (1LL << (30 + 16));
                    else if (d2 * xInc < (1LL << (29 + 16)))
                        coeff = -d2 * xInc + (1LL << (29 + 16));
                    else
                        coeff = 0.0;
                    coeff *= fone >> (30 + 16);
                } else if (flags & SWS_GAUSS) {
                    double p = param[0] != SWS_PARAM_DEFAULT ? param[0] : 3.0;
                    coeff = (pow(2.0, -p * floatd * floatd)) * fone;
                } else if (flags & SWS_SINC) {
                    coeff = (d ? sin(floatd * M_PI) / (floatd * M_PI) : 1.0) * fone;
                } else if (flags & SWS_LANCZOS) {
                    double p = param[0] != SWS_PARAM_DEFAULT ? param[0] : 3.0;
                    coeff = (d ? sin(floatd * M_PI) * sin(floatd * M_PI / p) /
                             (floatd * floatd * M_PI * M_PI / p) : 1.0) * fone;
                    if (floatd > p)
                        coeff = 0;
                } else if (flags & SWS_BILINEAR) {
                    coeff = (1 << 30) - d;
                    if (coeff < 0)
                        coeff = 0;
                    coeff *= fone >> 30;
                } else if (flags & SWS_SPLINE) {
                    double p = -2.196152422706632;
                    coeff = getSplineCoeff(1.0, 0.0, p, -p - 1.0, floatd) * fone;
                } else {
                    av_assert0(0);
                }

                filter[i * filterSize + j] = coeff;
                xx++;
            }
            xDstInSrc += 2 * xInc;
        }
    }

    /* apply src & dst Filter to filter -> filter2
     * av_free(filter);
     */
    av_assert0(filterSize > 0);
    filter2Size = filterSize;
    if (srcFilter)
        filter2Size += srcFilter->length - 1;
    if (dstFilter)
        filter2Size += dstFilter->length - 1;
    av_assert0(filter2Size > 0);
    FF_ALLOCZ_OR_GOTO(NULL, filter2, filter2Size * dstW * sizeof(*filter2), fail);

    for (i = 0; i < dstW; i++) {
        int j, k;

        if (srcFilter) {
            for (k = 0; k < srcFilter->length; k++) {
                for (j = 0; j < filterSize; j++)
                    filter2[i * filter2Size + k + j] +=
                        srcFilter->coeff[k] * filter[i * filterSize + j];
            }
        } else {
            for (j = 0; j < filterSize; j++)
                filter2[i * filter2Size + j] = filter[i * filterSize + j];
        }
        // FIXME dstFilter

        (*filterPos)[i] += (filterSize - 1) / 2 - (filter2Size - 1) / 2;
    }
    av_freep(&filter);

    /* try to reduce the filter-size (step1 find size and shift left) */
    // Assume it is near normalized (*0.5 or *2.0 is OK but * 0.001 is not).
    minFilterSize = 0;
    for (i = dstW - 1; i >= 0; i--) {
        int min = filter2Size;
        int j;
        int64_t cutOff = 0.0;

        /* get rid of near zero elements on the left by shifting left */
        for (j = 0; j < filter2Size; j++) {
            int k;
            cutOff += FFABS(filter2[i * filter2Size]);

            if (cutOff > SWS_MAX_REDUCE_CUTOFF * fone)
                break;

            /* preserve monotonicity because the core can't handle the
             * filter otherwise */
            if (i < dstW - 1 && (*filterPos)[i] >= (*filterPos)[i + 1])
                break;

            // move filter coefficients left
            for (k = 1; k < filter2Size; k++)
                filter2[i * filter2Size + k - 1] = filter2[i * filter2Size + k];
            filter2[i * filter2Size + k - 1] = 0;
            (*filterPos)[i]++;
        }

        cutOff = 0;
        /* count near zeros on the right */
        for (j = filter2Size - 1; j > 0; j--) {
            cutOff += FFABS(filter2[i * filter2Size + j]);

            if (cutOff > SWS_MAX_REDUCE_CUTOFF * fone)
                break;
            min--;
        }

        if (min > minFilterSize)
            minFilterSize = min;
    }

    if (HAVE_ALTIVEC && cpu_flags & AV_CPU_FLAG_ALTIVEC) {
        // we can handle the special case 4, so we don't want to go the full 8
        if (minFilterSize < 5)
            filterAlign = 4;

        /* We really don't want to waste our time doing useless computation, so
         * fall back on the scalar C code for very small filters.
         * Vectorizing is worth it only if you have a decent-sized vector. */
        if (minFilterSize < 3)
            filterAlign = 1;
    }

    if (INLINE_MMX(cpu_flags)) {
        // special case for unscaled vertical filtering
        if (minFilterSize == 1 && filterAlign == 2)
            filterAlign = 1;
    }

    av_assert0(minFilterSize > 0);
    filterSize = (minFilterSize + (filterAlign - 1)) & (~(filterAlign - 1));
    av_assert0(filterSize > 0);
    filter = av_malloc(filterSize * dstW * sizeof(*filter));
    if (filterSize >= MAX_FILTER_SIZE * 16 /
                      ((flags & SWS_ACCURATE_RND) ? APCK_SIZE : 16) || !filter)
        goto fail;
    *outFilterSize = filterSize;

    if (flags & SWS_PRINT_INFO)
        av_log(NULL, AV_LOG_VERBOSE,
               "SwScaler: reducing / aligning filtersize %d -> %d\n",
               filter2Size, filterSize);
    /* try to reduce the filter-size (step2 reduce it) */
    for (i = 0; i < dstW; i++) {
        int j;

        for (j = 0; j < filterSize; j++) {
            if (j >= filter2Size)
                filter[i * filterSize + j] = 0;
            else
                filter[i * filterSize + j] = filter2[i * filter2Size + j];
            if ((flags & SWS_BITEXACT) && j >= minFilterSize)
                filter[i * filterSize + j] = 0;
        }
    }

    // FIXME try to align filterPos if possible

    // fix borders
    for (i = 0; i < dstW; i++) {
        int j;
        if ((*filterPos)[i] < 0) {
            // move filter coefficients left to compensate for filterPos
            for (j = 1; j < filterSize; j++) {
                int left = FFMAX(j + (*filterPos)[i], 0);
                filter[i * filterSize + left] += filter[i * filterSize + j];
                filter[i * filterSize + j]     = 0;
            }
            (*filterPos)[i]= 0;
        }

        if ((*filterPos)[i] + filterSize > srcW) {
            int shift = (*filterPos)[i] + filterSize - srcW;
            // move filter coefficients right to compensate for filterPos
            for (j = filterSize - 2; j >= 0; j--) {
                int right = FFMIN(j + shift, filterSize - 1);
                filter[i * filterSize + right] += filter[i * filterSize + j];
                filter[i * filterSize + j]      = 0;
            }
            (*filterPos)[i]= srcW - filterSize;
        }
    }

    // Note the +1 is for the MMX scaler which reads over the end
    /* align at 16 for AltiVec (needed by hScale_altivec_real) */
    FF_ALLOCZ_OR_GOTO(NULL, *outFilter,
                      *outFilterSize * (dstW + 3) * sizeof(int16_t), fail);

    /* normalize & store in outFilter */
    for (i = 0; i < dstW; i++) {
        int j;
        int64_t error = 0;
        int64_t sum   = 0;

        for (j = 0; j < filterSize; j++) {
            sum += filter[i * filterSize + j];
        }
        sum = (sum + one / 2) / one;
        for (j = 0; j < *outFilterSize; j++) {
            int64_t v = filter[i * filterSize + j] + error;
            int intV  = ROUNDED_DIV(v, sum);
            (*outFilter)[i * (*outFilterSize) + j] = intV;
            error                                  = v - intV * sum;
        }
    }

    (*filterPos)[dstW + 0] =
    (*filterPos)[dstW + 1] =
    (*filterPos)[dstW + 2] = (*filterPos)[dstW - 1]; /* the MMX/SSE scaler will
                                                      * read over the end */
    for (i = 0; i < *outFilterSize; i++) {
        int k = (dstW - 1) * (*outFilterSize) + i;
        (*outFilter)[k + 1 * (*outFilterSize)] =
        (*outFilter)[k + 2 * (*outFilterSize)] =
        (*outFilter)[k + 3 * (*outFilterSize)] = (*outFilter)[k];
    }

    ret = 0;

fail:
    av_free(filter);
    av_free(filter2);
    return ret;
}

#if HAVE_MMXEXT_INLINE
static int initMMX2HScaler(int dstW, int xInc, uint8_t *filterCode,
                           int16_t *filter, int32_t *filterPos, int numSplits)
{
    uint8_t *fragmentA;
    x86_reg imm8OfPShufW1A;
    x86_reg imm8OfPShufW2A;
    x86_reg fragmentLengthA;
    uint8_t *fragmentB;
    x86_reg imm8OfPShufW1B;
    x86_reg imm8OfPShufW2B;
    x86_reg fragmentLengthB;
    int fragmentPos;

    int xpos, i;

    // create an optimized horizontal scaling routine
    /* This scaler is made of runtime-generated MMX2 code using specially tuned
     * pshufw instructions. For every four output pixels, if four input pixels
     * are enough for the fast bilinear scaling, then a chunk of fragmentB is
     * used. If five input pixels are needed, then a chunk of fragmentA is used.
     */

    // code fragment

    __asm__ volatile (
        "jmp                         9f                 \n\t"
        // Begin
        "0:                                             \n\t"
        "movq    (%%"REG_d", %%"REG_a"), %%mm3          \n\t"
        "movd    (%%"REG_c", %%"REG_S"), %%mm0          \n\t"
        "movd   1(%%"REG_c", %%"REG_S"), %%mm1          \n\t"
        "punpcklbw                %%mm7, %%mm1          \n\t"
        "punpcklbw                %%mm7, %%mm0          \n\t"
        "pshufw                   $0xFF, %%mm1, %%mm1   \n\t"
        "1:                                             \n\t"
        "pshufw                   $0xFF, %%mm0, %%mm0   \n\t"
        "2:                                             \n\t"
        "psubw                    %%mm1, %%mm0          \n\t"
        "movl   8(%%"REG_b", %%"REG_a"), %%esi          \n\t"
        "pmullw                   %%mm3, %%mm0          \n\t"
        "psllw                       $7, %%mm1          \n\t"
        "paddw                    %%mm1, %%mm0          \n\t"

        "movq                     %%mm0, (%%"REG_D", %%"REG_a") \n\t"

        "add                         $8, %%"REG_a"      \n\t"
        // End
        "9:                                             \n\t"
        // "int $3                                         \n\t"
        "lea       " LOCAL_MANGLE(0b) ", %0             \n\t"
        "lea       " LOCAL_MANGLE(1b) ", %1             \n\t"
        "lea       " LOCAL_MANGLE(2b) ", %2             \n\t"
        "dec                         %1                 \n\t"
        "dec                         %2                 \n\t"
        "sub                         %0, %1             \n\t"
        "sub                         %0, %2             \n\t"
        "lea       " LOCAL_MANGLE(9b) ", %3             \n\t"
        "sub                         %0, %3             \n\t"


        : "=r" (fragmentA), "=r" (imm8OfPShufW1A), "=r" (imm8OfPShufW2A),
          "=r" (fragmentLengthA)
        );

    __asm__ volatile (
        "jmp                         9f                 \n\t"
        // Begin
        "0:                                             \n\t"
        "movq    (%%"REG_d", %%"REG_a"), %%mm3          \n\t"
        "movd    (%%"REG_c", %%"REG_S"), %%mm0          \n\t"
        "punpcklbw                %%mm7, %%mm0          \n\t"
        "pshufw                   $0xFF, %%mm0, %%mm1   \n\t"
        "1:                                             \n\t"
        "pshufw                   $0xFF, %%mm0, %%mm0   \n\t"
        "2:                                             \n\t"
        "psubw                    %%mm1, %%mm0          \n\t"
        "movl   8(%%"REG_b", %%"REG_a"), %%esi          \n\t"
        "pmullw                   %%mm3, %%mm0          \n\t"
        "psllw                       $7, %%mm1          \n\t"
        "paddw                    %%mm1, %%mm0          \n\t"

        "movq                     %%mm0, (%%"REG_D", %%"REG_a") \n\t"

        "add                         $8, %%"REG_a"      \n\t"
        // End
        "9:                                             \n\t"
        // "int                       $3                   \n\t"
        "lea       " LOCAL_MANGLE(0b) ", %0             \n\t"
        "lea       " LOCAL_MANGLE(1b) ", %1             \n\t"
        "lea       " LOCAL_MANGLE(2b) ", %2             \n\t"
        "dec                         %1                 \n\t"
        "dec                         %2                 \n\t"
        "sub                         %0, %1             \n\t"
        "sub                         %0, %2             \n\t"
        "lea       " LOCAL_MANGLE(9b) ", %3             \n\t"
        "sub                         %0, %3             \n\t"


        : "=r" (fragmentB), "=r" (imm8OfPShufW1B), "=r" (imm8OfPShufW2B),
          "=r" (fragmentLengthB)
        );

    xpos        = 0; // lumXInc/2 - 0x8000; // difference between pixel centers
    fragmentPos = 0;

    for (i = 0; i < dstW / numSplits; i++) {
        int xx = xpos >> 16;

        if ((i & 3) == 0) {
            int a                  = 0;
            int b                  = ((xpos + xInc) >> 16) - xx;
            int c                  = ((xpos + xInc * 2) >> 16) - xx;
            int d                  = ((xpos + xInc * 3) >> 16) - xx;
            int inc                = (d + 1 < 4);
            uint8_t *fragment      = (d + 1 < 4) ? fragmentB : fragmentA;
            x86_reg imm8OfPShufW1  = (d + 1 < 4) ? imm8OfPShufW1B : imm8OfPShufW1A;
            x86_reg imm8OfPShufW2  = (d + 1 < 4) ? imm8OfPShufW2B : imm8OfPShufW2A;
            x86_reg fragmentLength = (d + 1 < 4) ? fragmentLengthB : fragmentLengthA;
            int maxShift           = 3 - (d + inc);
            int shift              = 0;

            if (filterCode) {
                filter[i]        = ((xpos              & 0xFFFF) ^ 0xFFFF) >> 9;
                filter[i + 1]    = (((xpos + xInc)     & 0xFFFF) ^ 0xFFFF) >> 9;
                filter[i + 2]    = (((xpos + xInc * 2) & 0xFFFF) ^ 0xFFFF) >> 9;
                filter[i + 3]    = (((xpos + xInc * 3) & 0xFFFF) ^ 0xFFFF) >> 9;
                filterPos[i / 2] = xx;

                memcpy(filterCode + fragmentPos, fragment, fragmentLength);

                filterCode[fragmentPos + imm8OfPShufW1] =  (a + inc)       |
                                                          ((b + inc) << 2) |
                                                          ((c + inc) << 4) |
                                                          ((d + inc) << 6);
                filterCode[fragmentPos + imm8OfPShufW2] =  a | (b << 2) |
                                                               (c << 4) |
                                                               (d << 6);

                if (i + 4 - inc >= dstW)
                    shift = maxShift;               // avoid overread
                else if ((filterPos[i / 2] & 3) <= maxShift)
                    shift = filterPos[i / 2] & 3;   // align

                if (shift && i >= shift) {
                    filterCode[fragmentPos + imm8OfPShufW1] += 0x55 * shift;
                    filterCode[fragmentPos + imm8OfPShufW2] += 0x55 * shift;
                    filterPos[i / 2]                        -= shift;
                }
            }

            fragmentPos += fragmentLength;

            if (filterCode)
                filterCode[fragmentPos] = RET;
        }
        xpos += xInc;
    }
    if (filterCode)
        filterPos[((i / 2) + 1) & (~1)] = xpos >> 16;  // needed to jump to the next part

    return fragmentPos + 1;
}
#endif /* HAVE_MMXEXT_INLINE */

static void getSubSampleFactors(int *h, int *v, enum AVPixelFormat format)
{
    *h = av_pix_fmt_descriptors[format].log2_chroma_w;
    *v = av_pix_fmt_descriptors[format].log2_chroma_h;
}

int sws_setColorspaceDetails(struct SwsContext *c, const int inv_table[4],
                             int srcRange, const int table[4], int dstRange,
                             int brightness, int contrast, int saturation)
{
    memcpy(c->srcColorspaceTable, inv_table, sizeof(int) * 4);
    memcpy(c->dstColorspaceTable, table, sizeof(int) * 4);

    c->brightness = brightness;
    c->contrast   = contrast;
    c->saturation = saturation;
    c->srcRange   = srcRange;
    c->dstRange   = dstRange;
    if (isYUV(c->dstFormat) || isGray(c->dstFormat))
        return -1;

    c->dstFormatBpp = av_get_bits_per_pixel(&av_pix_fmt_descriptors[c->dstFormat]);
    c->srcFormatBpp = av_get_bits_per_pixel(&av_pix_fmt_descriptors[c->srcFormat]);

    ff_yuv2rgb_c_init_tables(c, inv_table, srcRange, brightness,
                             contrast, saturation);
    // FIXME factorize

    if (HAVE_ALTIVEC && av_get_cpu_flags() & AV_CPU_FLAG_ALTIVEC)
        ff_yuv2rgb_init_tables_altivec(c, inv_table, brightness,
                                       contrast, saturation);
    return 0;
}

int sws_getColorspaceDetails(struct SwsContext *c, int **inv_table,
                             int *srcRange, int **table, int *dstRange,
                             int *brightness, int *contrast, int *saturation)
{
    if (!c || isYUV(c->dstFormat) || isGray(c->dstFormat))
        return -1;

    *inv_table  = c->srcColorspaceTable;
    *table      = c->dstColorspaceTable;
    *srcRange   = c->srcRange;
    *dstRange   = c->dstRange;
    *brightness = c->brightness;
    *contrast   = c->contrast;
    *saturation = c->saturation;

    return 0;
}

static int handle_jpeg(enum AVPixelFormat *format)
{
    switch (*format) {
    case AV_PIX_FMT_YUVJ420P:
        *format = AV_PIX_FMT_YUV420P;
        return 1;
    case AV_PIX_FMT_YUVJ422P:
        *format = AV_PIX_FMT_YUV422P;
        return 1;
    case AV_PIX_FMT_YUVJ444P:
        *format = AV_PIX_FMT_YUV444P;
        return 1;
    case AV_PIX_FMT_YUVJ440P:
        *format = AV_PIX_FMT_YUV440P;
        return 1;
    default:
        return 0;
    }
}

static int handle_0alpha(enum PixelFormat *format)
{
    switch (*format) {
    case PIX_FMT_0BGR    : *format = PIX_FMT_ABGR   ; return 1;
    case PIX_FMT_BGR0    : *format = PIX_FMT_BGRA   ; return 4;
    case PIX_FMT_0RGB    : *format = PIX_FMT_ARGB   ; return 1;
    case PIX_FMT_RGB0    : *format = PIX_FMT_RGBA   ; return 4;
    default:                                          return 0;
    }
}

SwsContext *sws_alloc_context(void)
{
    SwsContext *c = av_mallocz(sizeof(SwsContext));

    c->av_class = &sws_context_class;
    av_opt_set_defaults(c);

    return c;
}

av_cold int sws_init_context(SwsContext *c, SwsFilter *srcFilter,
                             SwsFilter *dstFilter)
{
    int i, j;
    int usesVFilter, usesHFilter;
    int unscaled;
    SwsFilter dummyFilter = { NULL, NULL, NULL, NULL };
    int srcW              = c->srcW;
    int srcH              = c->srcH;
    int dstW              = c->dstW;
    int dstH              = c->dstH;
    int dst_stride        = FFALIGN(dstW * sizeof(int16_t) + 66, 16);
    int flags, cpu_flags;
    enum AVPixelFormat srcFormat = c->srcFormat;
    enum AVPixelFormat dstFormat = c->dstFormat;

    cpu_flags = av_get_cpu_flags();
    flags     = c->flags;
    emms_c();
    if (!rgb15to16)
        sws_rgb2rgb_init();

    unscaled = (srcW == dstW && srcH == dstH);

    handle_jpeg(&srcFormat);
    handle_jpeg(&dstFormat);
    handle_0alpha(&srcFormat);
    handle_0alpha(&dstFormat);

    if(srcFormat!=c->srcFormat || dstFormat!=c->dstFormat){
        av_log(c, AV_LOG_WARNING, "deprecated pixel format used, make sure you did set range correctly\n");
        c->srcFormat= srcFormat;
        c->dstFormat= dstFormat;
    }

    if (!sws_isSupportedInput(srcFormat)) {
        av_log(c, AV_LOG_ERROR, "%s is not supported as input pixel format\n",
               av_get_pix_fmt_name(srcFormat));
        return AVERROR(EINVAL);
    }
    if (!sws_isSupportedOutput(dstFormat)) {
        av_log(c, AV_LOG_ERROR, "%s is not supported as output pixel format\n",
               av_get_pix_fmt_name(dstFormat));
        return AVERROR(EINVAL);
    }

    i = flags & (SWS_POINT         |
                 SWS_AREA          |
                 SWS_BILINEAR      |
                 SWS_FAST_BILINEAR |
                 SWS_BICUBIC       |
                 SWS_X             |
                 SWS_GAUSS         |
                 SWS_LANCZOS       |
                 SWS_SINC          |
                 SWS_SPLINE        |
                 SWS_BICUBLIN);
    if (!i || (i & (i - 1))) {
        av_log(c, AV_LOG_ERROR, "Exactly one scaler algorithm must be chosen, got %X\n", i);
        return AVERROR(EINVAL);
    }
    /* sanity check */
    if (srcW < 4 || srcH < 1 || dstW < 8 || dstH < 1) {
        /* FIXME check if these are enough and try to lower them after
         * fixing the relevant parts of the code */
        av_log(c, AV_LOG_ERROR, "%dx%d -> %dx%d is invalid scaling dimension\n",
               srcW, srcH, dstW, dstH);
        return AVERROR(EINVAL);
    }

    if (!dstFilter)
        dstFilter = &dummyFilter;
    if (!srcFilter)
        srcFilter = &dummyFilter;

    c->lumXInc      = (((int64_t)srcW << 16) + (dstW >> 1)) / dstW;
    c->lumYInc      = (((int64_t)srcH << 16) + (dstH >> 1)) / dstH;
    c->dstFormatBpp = av_get_bits_per_pixel(&av_pix_fmt_descriptors[dstFormat]);
    c->srcFormatBpp = av_get_bits_per_pixel(&av_pix_fmt_descriptors[srcFormat]);
    c->vRounder     = 4 * 0x0001000100010001ULL;

    usesVFilter = (srcFilter->lumV && srcFilter->lumV->length > 1) ||
                  (srcFilter->chrV && srcFilter->chrV->length > 1) ||
                  (dstFilter->lumV && dstFilter->lumV->length > 1) ||
                  (dstFilter->chrV && dstFilter->chrV->length > 1);
    usesHFilter = (srcFilter->lumH && srcFilter->lumH->length > 1) ||
                  (srcFilter->chrH && srcFilter->chrH->length > 1) ||
                  (dstFilter->lumH && dstFilter->lumH->length > 1) ||
                  (dstFilter->chrH && dstFilter->chrH->length > 1);

    getSubSampleFactors(&c->chrSrcHSubSample, &c->chrSrcVSubSample, srcFormat);
    getSubSampleFactors(&c->chrDstHSubSample, &c->chrDstVSubSample, dstFormat);


    if (isAnyRGB(dstFormat) && !(flags&SWS_FULL_CHR_H_INT)) {
        if (dstW&1) {
            av_log(c, AV_LOG_DEBUG, "Forcing full internal H chroma due to odd output size\n");
            flags |= SWS_FULL_CHR_H_INT;
            c->flags = flags;
        }
    }
    /* reuse chroma for 2 pixels RGB/BGR unless user wants full
     * chroma interpolation */
    if (flags & SWS_FULL_CHR_H_INT &&
        isAnyRGB(dstFormat)        &&
<<<<<<< HEAD
        dstFormat != PIX_FMT_RGBA  &&
        dstFormat != PIX_FMT_ARGB  &&
        dstFormat != PIX_FMT_BGRA  &&
        dstFormat != PIX_FMT_ABGR  &&
        dstFormat != PIX_FMT_RGB24 &&
        dstFormat != PIX_FMT_BGR24) {
        av_log(c, AV_LOG_WARNING,
=======
        dstFormat != AV_PIX_FMT_RGBA  &&
        dstFormat != AV_PIX_FMT_ARGB  &&
        dstFormat != AV_PIX_FMT_BGRA  &&
        dstFormat != AV_PIX_FMT_ABGR  &&
        dstFormat != AV_PIX_FMT_RGB24 &&
        dstFormat != AV_PIX_FMT_BGR24) {
        av_log(c, AV_LOG_ERROR,
>>>>>>> 716d413c
               "full chroma interpolation for destination format '%s' not yet implemented\n",
               av_get_pix_fmt_name(dstFormat));
        flags   &= ~SWS_FULL_CHR_H_INT;
        c->flags = flags;
    }
    if (isAnyRGB(dstFormat) && !(flags & SWS_FULL_CHR_H_INT))
        c->chrDstHSubSample = 1;

    // drop some chroma lines if the user wants it
    c->vChrDrop          = (flags & SWS_SRC_V_CHR_DROP_MASK) >>
                           SWS_SRC_V_CHR_DROP_SHIFT;
    c->chrSrcVSubSample += c->vChrDrop;

    /* drop every other pixel for chroma calculation unless user
     * wants full chroma */
    if (isAnyRGB(srcFormat) && !(flags & SWS_FULL_CHR_H_INP)   &&
        srcFormat != AV_PIX_FMT_RGB8 && srcFormat != AV_PIX_FMT_BGR8 &&
        srcFormat != AV_PIX_FMT_RGB4 && srcFormat != AV_PIX_FMT_BGR4 &&
        srcFormat != AV_PIX_FMT_RGB4_BYTE && srcFormat != AV_PIX_FMT_BGR4_BYTE &&
        ((dstW >> c->chrDstHSubSample) <= (srcW >> 1) ||
         (flags & SWS_FAST_BILINEAR)))
        c->chrSrcHSubSample = 1;

    // Note the -((-x)>>y) is so that we always round toward +inf.
    c->chrSrcW = -((-srcW) >> c->chrSrcHSubSample);
    c->chrSrcH = -((-srcH) >> c->chrSrcVSubSample);
    c->chrDstW = -((-dstW) >> c->chrDstHSubSample);
    c->chrDstH = -((-dstH) >> c->chrDstVSubSample);

    FF_ALLOC_OR_GOTO(c, c->formatConvBuffer, FFALIGN(srcW*2+78, 16) * 2, fail);

    /* unscaled special cases */
    if (unscaled && !usesHFilter && !usesVFilter &&
        (c->srcRange == c->dstRange || isAnyRGB(dstFormat))) {
        ff_get_unscaled_swscale(c);

        if (c->swScale) {
            if (flags & SWS_PRINT_INFO)
                av_log(c, AV_LOG_INFO,
                       "using unscaled %s -> %s special converter\n",
                       av_get_pix_fmt_name(srcFormat), av_get_pix_fmt_name(dstFormat));
            return 0;
        }
    }

    c->srcBpc = 1 + av_pix_fmt_descriptors[srcFormat].comp[0].depth_minus1;
    if (c->srcBpc < 8)
        c->srcBpc = 8;
    c->dstBpc = 1 + av_pix_fmt_descriptors[dstFormat].comp[0].depth_minus1;
    if (c->dstBpc < 8)
        c->dstBpc = 8;
    if (isAnyRGB(srcFormat) || srcFormat == PIX_FMT_PAL8)
        c->srcBpc = 16;
    if (c->dstBpc == 16)
        dst_stride <<= 1;
    if (INLINE_MMXEXT(cpu_flags) && c->srcBpc == 8 && c->dstBpc <= 14) {
        c->canMMX2BeUsed = (dstW >= srcW && (dstW & 31) == 0 &&
                            (srcW & 15) == 0) ? 1 : 0;
        if (!c->canMMX2BeUsed && dstW >= srcW && (srcW & 15) == 0
            && (flags & SWS_FAST_BILINEAR)) {
            if (flags & SWS_PRINT_INFO)
                av_log(c, AV_LOG_INFO,
                       "output width is not a multiple of 32 -> no MMX2 scaler\n");
        }
        if (usesHFilter || isNBPS(c->srcFormat) || is16BPS(c->srcFormat) || isAnyRGB(c->srcFormat))
            c->canMMX2BeUsed=0;
    } else
        c->canMMX2BeUsed = 0;

    c->chrXInc = (((int64_t)c->chrSrcW << 16) + (c->chrDstW >> 1)) / c->chrDstW;
    c->chrYInc = (((int64_t)c->chrSrcH << 16) + (c->chrDstH >> 1)) / c->chrDstH;

    /* Match pixel 0 of the src to pixel 0 of dst and match pixel n-2 of src
     * to pixel n-2 of dst, but only for the FAST_BILINEAR mode otherwise do
     * correct scaling.
     * n-2 is the last chrominance sample available.
     * This is not perfect, but no one should notice the difference, the more
     * correct variant would be like the vertical one, but that would require
     * some special code for the first and last pixel */
    if (flags & SWS_FAST_BILINEAR) {
        if (c->canMMX2BeUsed) {
            c->lumXInc += 20;
            c->chrXInc += 20;
        }
        // we don't use the x86 asm scaler if MMX is available
        else if (INLINE_MMX(cpu_flags) && c->dstBpc <= 14) {
            c->lumXInc = ((int64_t)(srcW       - 2) << 16) / (dstW       - 2) - 20;
            c->chrXInc = ((int64_t)(c->chrSrcW - 2) << 16) / (c->chrDstW - 2) - 20;
        }
    }

    /* precalculate horizontal scaler filter coefficients */
    {
#if HAVE_MMXEXT_INLINE
// can't downscale !!!
        if (c->canMMX2BeUsed && (flags & SWS_FAST_BILINEAR)) {
            c->lumMmx2FilterCodeSize = initMMX2HScaler(dstW, c->lumXInc, NULL,
                                                       NULL, NULL, 8);
            c->chrMmx2FilterCodeSize = initMMX2HScaler(c->chrDstW, c->chrXInc,
                                                       NULL, NULL, NULL, 4);

#ifdef MAP_ANONYMOUS
            c->lumMmx2FilterCode = mmap(NULL, c->lumMmx2FilterCodeSize, PROT_READ | PROT_WRITE, MAP_PRIVATE | MAP_ANONYMOUS, -1, 0);
            c->chrMmx2FilterCode = mmap(NULL, c->chrMmx2FilterCodeSize, PROT_READ | PROT_WRITE, MAP_PRIVATE | MAP_ANONYMOUS, -1, 0);
#elif HAVE_VIRTUALALLOC
            c->lumMmx2FilterCode = VirtualAlloc(NULL, c->lumMmx2FilterCodeSize, MEM_COMMIT, PAGE_EXECUTE_READWRITE);
            c->chrMmx2FilterCode = VirtualAlloc(NULL, c->chrMmx2FilterCodeSize, MEM_COMMIT, PAGE_EXECUTE_READWRITE);
#else
            c->lumMmx2FilterCode = av_malloc(c->lumMmx2FilterCodeSize);
            c->chrMmx2FilterCode = av_malloc(c->chrMmx2FilterCodeSize);
#endif

#ifdef MAP_ANONYMOUS
            if (c->lumMmx2FilterCode == MAP_FAILED || c->chrMmx2FilterCode == MAP_FAILED)
#else
            if (!c->lumMmx2FilterCode || !c->chrMmx2FilterCode)
#endif
            {
                av_log(c, AV_LOG_ERROR, "Failed to allocate MMX2FilterCode\n");
                return AVERROR(ENOMEM);
            }

            FF_ALLOCZ_OR_GOTO(c, c->hLumFilter,    (dstW           / 8 + 8) * sizeof(int16_t), fail);
            FF_ALLOCZ_OR_GOTO(c, c->hChrFilter,    (c->chrDstW     / 4 + 8) * sizeof(int16_t), fail);
            FF_ALLOCZ_OR_GOTO(c, c->hLumFilterPos, (dstW       / 2 / 8 + 8) * sizeof(int32_t), fail);
            FF_ALLOCZ_OR_GOTO(c, c->hChrFilterPos, (c->chrDstW / 2 / 4 + 8) * sizeof(int32_t), fail);

            initMMX2HScaler(      dstW, c->lumXInc, c->lumMmx2FilterCode,
                            c->hLumFilter, (uint32_t*)c->hLumFilterPos, 8);
            initMMX2HScaler(c->chrDstW, c->chrXInc, c->chrMmx2FilterCode,
                            c->hChrFilter, (uint32_t*)c->hChrFilterPos, 4);

#ifdef MAP_ANONYMOUS
            mprotect(c->lumMmx2FilterCode, c->lumMmx2FilterCodeSize, PROT_EXEC | PROT_READ);
            mprotect(c->chrMmx2FilterCode, c->chrMmx2FilterCodeSize, PROT_EXEC | PROT_READ);
#endif
        } else
#endif /* HAVE_MMXEXT_INLINE */
        {
            const int filterAlign =
                (HAVE_MMX && cpu_flags & AV_CPU_FLAG_MMX) ? 4 :
                (HAVE_ALTIVEC && cpu_flags & AV_CPU_FLAG_ALTIVEC) ? 8 :
                1;

            if (initFilter(&c->hLumFilter, &c->hLumFilterPos,
                           &c->hLumFilterSize, c->lumXInc,
                           srcW, dstW, filterAlign, 1 << 14,
                           (flags & SWS_BICUBLIN) ? (flags | SWS_BICUBIC) : flags,
                           cpu_flags, srcFilter->lumH, dstFilter->lumH,
                           c->param) < 0)
                goto fail;
            if (initFilter(&c->hChrFilter, &c->hChrFilterPos,
                           &c->hChrFilterSize, c->chrXInc,
                           c->chrSrcW, c->chrDstW, filterAlign, 1 << 14,
                           (flags & SWS_BICUBLIN) ? (flags | SWS_BILINEAR) : flags,
                           cpu_flags, srcFilter->chrH, dstFilter->chrH,
                           c->param) < 0)
                goto fail;
        }
    } // initialize horizontal stuff

    /* precalculate vertical scaler filter coefficients */
    {
        const int filterAlign =
            (HAVE_MMX && cpu_flags & AV_CPU_FLAG_MMX) ? 2 :
            (HAVE_ALTIVEC && cpu_flags & AV_CPU_FLAG_ALTIVEC) ? 8 :
            1;

        if (initFilter(&c->vLumFilter, &c->vLumFilterPos, &c->vLumFilterSize,
                       c->lumYInc, srcH, dstH, filterAlign, (1 << 12),
                       (flags & SWS_BICUBLIN) ? (flags | SWS_BICUBIC) : flags,
                       cpu_flags, srcFilter->lumV, dstFilter->lumV,
                       c->param) < 0)
            goto fail;
        if (initFilter(&c->vChrFilter, &c->vChrFilterPos, &c->vChrFilterSize,
                       c->chrYInc, c->chrSrcH, c->chrDstH,
                       filterAlign, (1 << 12),
                       (flags & SWS_BICUBLIN) ? (flags | SWS_BILINEAR) : flags,
                       cpu_flags, srcFilter->chrV, dstFilter->chrV,
                       c->param) < 0)
            goto fail;

#if HAVE_ALTIVEC
        FF_ALLOC_OR_GOTO(c, c->vYCoeffsBank, sizeof(vector signed short) * c->vLumFilterSize * c->dstH,    fail);
        FF_ALLOC_OR_GOTO(c, c->vCCoeffsBank, sizeof(vector signed short) * c->vChrFilterSize * c->chrDstH, fail);

        for (i = 0; i < c->vLumFilterSize * c->dstH; i++) {
            int j;
            short *p = (short *)&c->vYCoeffsBank[i];
            for (j = 0; j < 8; j++)
                p[j] = c->vLumFilter[i];
        }

        for (i = 0; i < c->vChrFilterSize * c->chrDstH; i++) {
            int j;
            short *p = (short *)&c->vCCoeffsBank[i];
            for (j = 0; j < 8; j++)
                p[j] = c->vChrFilter[i];
        }
#endif
    }

    // calculate buffer sizes so that they won't run out while handling these damn slices
    c->vLumBufSize = c->vLumFilterSize;
    c->vChrBufSize = c->vChrFilterSize;
    for (i = 0; i < dstH; i++) {
        int chrI      = (int64_t)i * c->chrDstH / dstH;
        int nextSlice = FFMAX(c->vLumFilterPos[i] + c->vLumFilterSize - 1,
                              ((c->vChrFilterPos[chrI] + c->vChrFilterSize - 1)
                               << c->chrSrcVSubSample));

        nextSlice >>= c->chrSrcVSubSample;
        nextSlice <<= c->chrSrcVSubSample;
        if (c->vLumFilterPos[i] + c->vLumBufSize < nextSlice)
            c->vLumBufSize = nextSlice - c->vLumFilterPos[i];
        if (c->vChrFilterPos[chrI] + c->vChrBufSize <
            (nextSlice >> c->chrSrcVSubSample))
            c->vChrBufSize = (nextSlice >> c->chrSrcVSubSample) -
                             c->vChrFilterPos[chrI];
    }

    /* Allocate pixbufs (we use dynamic allocation because otherwise we would
     * need to allocate several megabytes to handle all possible cases) */
    FF_ALLOC_OR_GOTO(c, c->lumPixBuf,  c->vLumBufSize * 3 * sizeof(int16_t *), fail);
    FF_ALLOC_OR_GOTO(c, c->chrUPixBuf, c->vChrBufSize * 3 * sizeof(int16_t *), fail);
    FF_ALLOC_OR_GOTO(c, c->chrVPixBuf, c->vChrBufSize * 3 * sizeof(int16_t *), fail);
    if (CONFIG_SWSCALE_ALPHA && isALPHA(c->srcFormat) && isALPHA(c->dstFormat))
        FF_ALLOCZ_OR_GOTO(c, c->alpPixBuf, c->vLumBufSize * 3 * sizeof(int16_t *), fail);
    /* Note we need at least one pixel more at the end because of the MMX code
     * (just in case someone wants to replace the 4000/8000). */
    /* align at 16 bytes for AltiVec */
    for (i = 0; i < c->vLumBufSize; i++) {
        FF_ALLOCZ_OR_GOTO(c, c->lumPixBuf[i + c->vLumBufSize],
                          dst_stride + 16, fail);
        c->lumPixBuf[i] = c->lumPixBuf[i + c->vLumBufSize];
    }
    // 64 / c->scalingBpp is the same as 16 / sizeof(scaling_intermediate)
    c->uv_off   = (dst_stride>>1) + 64 / (c->dstBpc &~ 7);
    c->uv_offx2 = dst_stride + 16;
    for (i = 0; i < c->vChrBufSize; i++) {
        FF_ALLOC_OR_GOTO(c, c->chrUPixBuf[i + c->vChrBufSize],
                         dst_stride * 2 + 32, fail);
        c->chrUPixBuf[i] = c->chrUPixBuf[i + c->vChrBufSize];
        c->chrVPixBuf[i] = c->chrVPixBuf[i + c->vChrBufSize]
                         = c->chrUPixBuf[i] + (dst_stride >> 1) + 8;
    }
    if (CONFIG_SWSCALE_ALPHA && c->alpPixBuf)
        for (i = 0; i < c->vLumBufSize; i++) {
            FF_ALLOCZ_OR_GOTO(c, c->alpPixBuf[i + c->vLumBufSize],
                              dst_stride + 16, fail);
            c->alpPixBuf[i] = c->alpPixBuf[i + c->vLumBufSize];
        }

    // try to avoid drawing green stuff between the right end and the stride end
    for (i = 0; i < c->vChrBufSize; i++)
        if(av_pix_fmt_descriptors[c->dstFormat].comp[0].depth_minus1 == 15){
            av_assert0(c->dstBpc > 14);
            for(j=0; j<dst_stride/2+1; j++)
                ((int32_t*)(c->chrUPixBuf[i]))[j] = 1<<18;
        } else
            for(j=0; j<dst_stride+1; j++)
                ((int16_t*)(c->chrUPixBuf[i]))[j] = 1<<14;

    av_assert0(c->chrDstH <= dstH);

    if (flags & SWS_PRINT_INFO) {
        if (flags & SWS_FAST_BILINEAR)
            av_log(c, AV_LOG_INFO, "FAST_BILINEAR scaler, ");
        else if (flags & SWS_BILINEAR)
            av_log(c, AV_LOG_INFO, "BILINEAR scaler, ");
        else if (flags & SWS_BICUBIC)
            av_log(c, AV_LOG_INFO, "BICUBIC scaler, ");
        else if (flags & SWS_X)
            av_log(c, AV_LOG_INFO, "Experimental scaler, ");
        else if (flags & SWS_POINT)
            av_log(c, AV_LOG_INFO, "Nearest Neighbor / POINT scaler, ");
        else if (flags & SWS_AREA)
            av_log(c, AV_LOG_INFO, "Area Averaging scaler, ");
        else if (flags & SWS_BICUBLIN)
            av_log(c, AV_LOG_INFO, "luma BICUBIC / chroma BILINEAR scaler, ");
        else if (flags & SWS_GAUSS)
            av_log(c, AV_LOG_INFO, "Gaussian scaler, ");
        else if (flags & SWS_SINC)
            av_log(c, AV_LOG_INFO, "Sinc scaler, ");
        else if (flags & SWS_LANCZOS)
            av_log(c, AV_LOG_INFO, "Lanczos scaler, ");
        else if (flags & SWS_SPLINE)
            av_log(c, AV_LOG_INFO, "Bicubic spline scaler, ");
        else
            av_log(c, AV_LOG_INFO, "ehh flags invalid?! ");

        av_log(c, AV_LOG_INFO, "from %s to %s%s ",
               av_get_pix_fmt_name(srcFormat),
#ifdef DITHER1XBPP
               dstFormat == AV_PIX_FMT_BGR555   || dstFormat == AV_PIX_FMT_BGR565   ||
               dstFormat == AV_PIX_FMT_RGB444BE || dstFormat == AV_PIX_FMT_RGB444LE ||
               dstFormat == AV_PIX_FMT_BGR444BE || dstFormat == AV_PIX_FMT_BGR444LE ?
                                                             "dithered " : "",
#else
               "",
#endif
               av_get_pix_fmt_name(dstFormat));

        if (INLINE_MMXEXT(cpu_flags))
            av_log(c, AV_LOG_INFO, "using MMX2\n");
        else if (INLINE_AMD3DNOW(cpu_flags))
            av_log(c, AV_LOG_INFO, "using 3DNOW\n");
        else if (INLINE_MMX(cpu_flags))
            av_log(c, AV_LOG_INFO, "using MMX\n");
        else if (HAVE_ALTIVEC && cpu_flags & AV_CPU_FLAG_ALTIVEC)
            av_log(c, AV_LOG_INFO, "using AltiVec\n");
        else
            av_log(c, AV_LOG_INFO, "using C\n");

        av_log(c, AV_LOG_VERBOSE, "%dx%d -> %dx%d\n", srcW, srcH, dstW, dstH);
        av_log(c, AV_LOG_DEBUG,
               "lum srcW=%d srcH=%d dstW=%d dstH=%d xInc=%d yInc=%d\n",
               c->srcW, c->srcH, c->dstW, c->dstH, c->lumXInc, c->lumYInc);
        av_log(c, AV_LOG_DEBUG,
               "chr srcW=%d srcH=%d dstW=%d dstH=%d xInc=%d yInc=%d\n",
               c->chrSrcW, c->chrSrcH, c->chrDstW, c->chrDstH,
               c->chrXInc, c->chrYInc);
    }

    c->swScale = ff_getSwsFunc(c);
    return 0;
fail: // FIXME replace things by appropriate error codes
    return -1;
}

#if FF_API_SWS_GETCONTEXT
SwsContext *sws_getContext(int srcW, int srcH, enum AVPixelFormat srcFormat,
                           int dstW, int dstH, enum AVPixelFormat dstFormat,
                           int flags, SwsFilter *srcFilter,
                           SwsFilter *dstFilter, const double *param)
{
    SwsContext *c;

    if (!(c = sws_alloc_context()))
        return NULL;

    c->flags     = flags;
    c->srcW      = srcW;
    c->srcH      = srcH;
    c->dstW      = dstW;
    c->dstH      = dstH;
    c->srcRange  = handle_jpeg(&srcFormat);
    c->dstRange  = handle_jpeg(&dstFormat);
    c->src0Alpha = handle_0alpha(&srcFormat);
    c->dst0Alpha = handle_0alpha(&dstFormat);
    c->srcFormat = srcFormat;
    c->dstFormat = dstFormat;

    if (param) {
        c->param[0] = param[0];
        c->param[1] = param[1];
    }
    sws_setColorspaceDetails(c, ff_yuv2rgb_coeffs[SWS_CS_DEFAULT], c->srcRange,
                             ff_yuv2rgb_coeffs[SWS_CS_DEFAULT] /* FIXME*/,
                             c->dstRange, 0, 1 << 16, 1 << 16);

    if (sws_init_context(c, srcFilter, dstFilter) < 0) {
        sws_freeContext(c);
        return NULL;
    }

    return c;
}
#endif

SwsFilter *sws_getDefaultFilter(float lumaGBlur, float chromaGBlur,
                                float lumaSharpen, float chromaSharpen,
                                float chromaHShift, float chromaVShift,
                                int verbose)
{
    SwsFilter *filter = av_malloc(sizeof(SwsFilter));
    if (!filter)
        return NULL;

    if (lumaGBlur != 0.0) {
        filter->lumH = sws_getGaussianVec(lumaGBlur, 3.0);
        filter->lumV = sws_getGaussianVec(lumaGBlur, 3.0);
    } else {
        filter->lumH = sws_getIdentityVec();
        filter->lumV = sws_getIdentityVec();
    }

    if (chromaGBlur != 0.0) {
        filter->chrH = sws_getGaussianVec(chromaGBlur, 3.0);
        filter->chrV = sws_getGaussianVec(chromaGBlur, 3.0);
    } else {
        filter->chrH = sws_getIdentityVec();
        filter->chrV = sws_getIdentityVec();
    }

    if (chromaSharpen != 0.0) {
        SwsVector *id = sws_getIdentityVec();
        sws_scaleVec(filter->chrH, -chromaSharpen);
        sws_scaleVec(filter->chrV, -chromaSharpen);
        sws_addVec(filter->chrH, id);
        sws_addVec(filter->chrV, id);
        sws_freeVec(id);
    }

    if (lumaSharpen != 0.0) {
        SwsVector *id = sws_getIdentityVec();
        sws_scaleVec(filter->lumH, -lumaSharpen);
        sws_scaleVec(filter->lumV, -lumaSharpen);
        sws_addVec(filter->lumH, id);
        sws_addVec(filter->lumV, id);
        sws_freeVec(id);
    }

    if (chromaHShift != 0.0)
        sws_shiftVec(filter->chrH, (int)(chromaHShift + 0.5));

    if (chromaVShift != 0.0)
        sws_shiftVec(filter->chrV, (int)(chromaVShift + 0.5));

    sws_normalizeVec(filter->chrH, 1.0);
    sws_normalizeVec(filter->chrV, 1.0);
    sws_normalizeVec(filter->lumH, 1.0);
    sws_normalizeVec(filter->lumV, 1.0);

    if (verbose)
        sws_printVec2(filter->chrH, NULL, AV_LOG_DEBUG);
    if (verbose)
        sws_printVec2(filter->lumH, NULL, AV_LOG_DEBUG);

    return filter;
}

SwsVector *sws_allocVec(int length)
{
    SwsVector *vec = av_malloc(sizeof(SwsVector));
    if (!vec)
        return NULL;
    vec->length = length;
    vec->coeff  = av_malloc(sizeof(double) * length);
    if (!vec->coeff)
        av_freep(&vec);
    return vec;
}

SwsVector *sws_getGaussianVec(double variance, double quality)
{
    const int length = (int)(variance * quality + 0.5) | 1;
    int i;
    double middle  = (length - 1) * 0.5;
    SwsVector *vec = sws_allocVec(length);

    if (!vec)
        return NULL;

    for (i = 0; i < length; i++) {
        double dist = i - middle;
        vec->coeff[i] = exp(-dist * dist / (2 * variance * variance)) /
                        sqrt(2 * variance * M_PI);
    }

    sws_normalizeVec(vec, 1.0);

    return vec;
}

SwsVector *sws_getConstVec(double c, int length)
{
    int i;
    SwsVector *vec = sws_allocVec(length);

    if (!vec)
        return NULL;

    for (i = 0; i < length; i++)
        vec->coeff[i] = c;

    return vec;
}

SwsVector *sws_getIdentityVec(void)
{
    return sws_getConstVec(1.0, 1);
}

static double sws_dcVec(SwsVector *a)
{
    int i;
    double sum = 0;

    for (i = 0; i < a->length; i++)
        sum += a->coeff[i];

    return sum;
}

void sws_scaleVec(SwsVector *a, double scalar)
{
    int i;

    for (i = 0; i < a->length; i++)
        a->coeff[i] *= scalar;
}

void sws_normalizeVec(SwsVector *a, double height)
{
    sws_scaleVec(a, height / sws_dcVec(a));
}

static SwsVector *sws_getConvVec(SwsVector *a, SwsVector *b)
{
    int length = a->length + b->length - 1;
    int i, j;
    SwsVector *vec = sws_getConstVec(0.0, length);

    if (!vec)
        return NULL;

    for (i = 0; i < a->length; i++) {
        for (j = 0; j < b->length; j++) {
            vec->coeff[i + j] += a->coeff[i] * b->coeff[j];
        }
    }

    return vec;
}

static SwsVector *sws_sumVec(SwsVector *a, SwsVector *b)
{
    int length = FFMAX(a->length, b->length);
    int i;
    SwsVector *vec = sws_getConstVec(0.0, length);

    if (!vec)
        return NULL;

    for (i = 0; i < a->length; i++)
        vec->coeff[i + (length - 1) / 2 - (a->length - 1) / 2] += a->coeff[i];
    for (i = 0; i < b->length; i++)
        vec->coeff[i + (length - 1) / 2 - (b->length - 1) / 2] += b->coeff[i];

    return vec;
}

static SwsVector *sws_diffVec(SwsVector *a, SwsVector *b)
{
    int length = FFMAX(a->length, b->length);
    int i;
    SwsVector *vec = sws_getConstVec(0.0, length);

    if (!vec)
        return NULL;

    for (i = 0; i < a->length; i++)
        vec->coeff[i + (length - 1) / 2 - (a->length - 1) / 2] += a->coeff[i];
    for (i = 0; i < b->length; i++)
        vec->coeff[i + (length - 1) / 2 - (b->length - 1) / 2] -= b->coeff[i];

    return vec;
}

/* shift left / or right if "shift" is negative */
static SwsVector *sws_getShiftedVec(SwsVector *a, int shift)
{
    int length = a->length + FFABS(shift) * 2;
    int i;
    SwsVector *vec = sws_getConstVec(0.0, length);

    if (!vec)
        return NULL;

    for (i = 0; i < a->length; i++) {
        vec->coeff[i + (length    - 1) / 2 -
                       (a->length - 1) / 2 - shift] = a->coeff[i];
    }

    return vec;
}

void sws_shiftVec(SwsVector *a, int shift)
{
    SwsVector *shifted = sws_getShiftedVec(a, shift);
    av_free(a->coeff);
    a->coeff  = shifted->coeff;
    a->length = shifted->length;
    av_free(shifted);
}

void sws_addVec(SwsVector *a, SwsVector *b)
{
    SwsVector *sum = sws_sumVec(a, b);
    av_free(a->coeff);
    a->coeff  = sum->coeff;
    a->length = sum->length;
    av_free(sum);
}

void sws_subVec(SwsVector *a, SwsVector *b)
{
    SwsVector *diff = sws_diffVec(a, b);
    av_free(a->coeff);
    a->coeff  = diff->coeff;
    a->length = diff->length;
    av_free(diff);
}

void sws_convVec(SwsVector *a, SwsVector *b)
{
    SwsVector *conv = sws_getConvVec(a, b);
    av_free(a->coeff);
    a->coeff  = conv->coeff;
    a->length = conv->length;
    av_free(conv);
}

SwsVector *sws_cloneVec(SwsVector *a)
{
    int i;
    SwsVector *vec = sws_allocVec(a->length);

    if (!vec)
        return NULL;

    for (i = 0; i < a->length; i++)
        vec->coeff[i] = a->coeff[i];

    return vec;
}

void sws_printVec2(SwsVector *a, AVClass *log_ctx, int log_level)
{
    int i;
    double max = 0;
    double min = 0;
    double range;

    for (i = 0; i < a->length; i++)
        if (a->coeff[i] > max)
            max = a->coeff[i];

    for (i = 0; i < a->length; i++)
        if (a->coeff[i] < min)
            min = a->coeff[i];

    range = max - min;

    for (i = 0; i < a->length; i++) {
        int x = (int)((a->coeff[i] - min) * 60.0 / range + 0.5);
        av_log(log_ctx, log_level, "%1.3f ", a->coeff[i]);
        for (; x > 0; x--)
            av_log(log_ctx, log_level, " ");
        av_log(log_ctx, log_level, "|\n");
    }
}

void sws_freeVec(SwsVector *a)
{
    if (!a)
        return;
    av_freep(&a->coeff);
    a->length = 0;
    av_free(a);
}

void sws_freeFilter(SwsFilter *filter)
{
    if (!filter)
        return;

    if (filter->lumH)
        sws_freeVec(filter->lumH);
    if (filter->lumV)
        sws_freeVec(filter->lumV);
    if (filter->chrH)
        sws_freeVec(filter->chrH);
    if (filter->chrV)
        sws_freeVec(filter->chrV);
    av_free(filter);
}

void sws_freeContext(SwsContext *c)
{
    int i;
    if (!c)
        return;

    if (c->lumPixBuf) {
        for (i = 0; i < c->vLumBufSize; i++)
            av_freep(&c->lumPixBuf[i]);
        av_freep(&c->lumPixBuf);
    }

    if (c->chrUPixBuf) {
        for (i = 0; i < c->vChrBufSize; i++)
            av_freep(&c->chrUPixBuf[i]);
        av_freep(&c->chrUPixBuf);
        av_freep(&c->chrVPixBuf);
    }

    if (CONFIG_SWSCALE_ALPHA && c->alpPixBuf) {
        for (i = 0; i < c->vLumBufSize; i++)
            av_freep(&c->alpPixBuf[i]);
        av_freep(&c->alpPixBuf);
    }

    av_freep(&c->vLumFilter);
    av_freep(&c->vChrFilter);
    av_freep(&c->hLumFilter);
    av_freep(&c->hChrFilter);
#if HAVE_ALTIVEC
    av_freep(&c->vYCoeffsBank);
    av_freep(&c->vCCoeffsBank);
#endif

    av_freep(&c->vLumFilterPos);
    av_freep(&c->vChrFilterPos);
    av_freep(&c->hLumFilterPos);
    av_freep(&c->hChrFilterPos);

#if HAVE_MMX_INLINE
#ifdef MAP_ANONYMOUS
    if (c->lumMmx2FilterCode)
        munmap(c->lumMmx2FilterCode, c->lumMmx2FilterCodeSize);
    if (c->chrMmx2FilterCode)
        munmap(c->chrMmx2FilterCode, c->chrMmx2FilterCodeSize);
#elif HAVE_VIRTUALALLOC
    if (c->lumMmx2FilterCode)
        VirtualFree(c->lumMmx2FilterCode, 0, MEM_RELEASE);
    if (c->chrMmx2FilterCode)
        VirtualFree(c->chrMmx2FilterCode, 0, MEM_RELEASE);
#else
    av_free(c->lumMmx2FilterCode);
    av_free(c->chrMmx2FilterCode);
#endif
    c->lumMmx2FilterCode = NULL;
    c->chrMmx2FilterCode = NULL;
#endif /* HAVE_MMX_INLINE */

    av_freep(&c->yuvTable);
    av_freep(&c->formatConvBuffer);

    av_free(c);
}

struct SwsContext *sws_getCachedContext(struct SwsContext *context, int srcW,
                                        int srcH, enum AVPixelFormat srcFormat,
                                        int dstW, int dstH,
                                        enum AVPixelFormat dstFormat, int flags,
                                        SwsFilter *srcFilter,
                                        SwsFilter *dstFilter,
                                        const double *param)
{
    static const double default_param[2] = { SWS_PARAM_DEFAULT,
                                             SWS_PARAM_DEFAULT };

    if (!param)
        param = default_param;

    if (context &&
        (context->srcW      != srcW      ||
         context->srcH      != srcH      ||
         context->srcFormat != srcFormat ||
         context->dstW      != dstW      ||
         context->dstH      != dstH      ||
         context->dstFormat != dstFormat ||
         context->flags     != flags     ||
         context->param[0]  != param[0]  ||
         context->param[1]  != param[1])) {
        sws_freeContext(context);
        context = NULL;
    }

    if (!context) {
        if (!(context = sws_alloc_context()))
            return NULL;
        context->srcW      = srcW;
        context->srcH      = srcH;
        context->srcRange  = handle_jpeg(&srcFormat);
        context->src0Alpha = handle_0alpha(&srcFormat);
        context->srcFormat = srcFormat;
        context->dstW      = dstW;
        context->dstH      = dstH;
        context->dstRange  = handle_jpeg(&dstFormat);
        context->dst0Alpha = handle_0alpha(&dstFormat);
        context->dstFormat = dstFormat;
        context->flags     = flags;
        context->param[0]  = param[0];
        context->param[1]  = param[1];
        sws_setColorspaceDetails(context, ff_yuv2rgb_coeffs[SWS_CS_DEFAULT],
                                 context->srcRange,
                                 ff_yuv2rgb_coeffs[SWS_CS_DEFAULT] /* FIXME*/,
                                 context->dstRange, 0, 1 << 16, 1 << 16);
        if (sws_init_context(context, srcFilter, dstFilter) < 0) {
            sws_freeContext(context);
            return NULL;
        }
    }
    return context;
}<|MERGE_RESOLUTION|>--- conflicted
+++ resolved
@@ -75,111 +75,6 @@
     int is_supported_in, is_supported_out;
 } FormatEntry;
 
-<<<<<<< HEAD
-static const FormatEntry format_entries[PIX_FMT_NB] = {
-    [PIX_FMT_YUV420P]     = { 1, 1 },
-    [PIX_FMT_YUYV422]     = { 1, 1 },
-    [PIX_FMT_RGB24]       = { 1, 1 },
-    [PIX_FMT_BGR24]       = { 1, 1 },
-    [PIX_FMT_YUV422P]     = { 1, 1 },
-    [PIX_FMT_YUV444P]     = { 1, 1 },
-    [PIX_FMT_YUV410P]     = { 1, 1 },
-    [PIX_FMT_YUV411P]     = { 1, 1 },
-    [PIX_FMT_GRAY8]       = { 1, 1 },
-    [PIX_FMT_MONOWHITE]   = { 1, 1 },
-    [PIX_FMT_MONOBLACK]   = { 1, 1 },
-    [PIX_FMT_PAL8]        = { 1, 0 },
-    [PIX_FMT_YUVJ420P]    = { 1, 1 },
-    [PIX_FMT_YUVJ422P]    = { 1, 1 },
-    [PIX_FMT_YUVJ444P]    = { 1, 1 },
-    [PIX_FMT_UYVY422]     = { 1, 1 },
-    [PIX_FMT_UYYVYY411]   = { 0, 0 },
-    [PIX_FMT_BGR8]        = { 1, 1 },
-    [PIX_FMT_BGR4]        = { 0, 1 },
-    [PIX_FMT_BGR4_BYTE]   = { 1, 1 },
-    [PIX_FMT_RGB8]        = { 1, 1 },
-    [PIX_FMT_RGB4]        = { 0, 1 },
-    [PIX_FMT_RGB4_BYTE]   = { 1, 1 },
-    [PIX_FMT_NV12]        = { 1, 1 },
-    [PIX_FMT_NV21]        = { 1, 1 },
-    [PIX_FMT_ARGB]        = { 1, 1 },
-    [PIX_FMT_RGBA]        = { 1, 1 },
-    [PIX_FMT_ABGR]        = { 1, 1 },
-    [PIX_FMT_BGRA]        = { 1, 1 },
-    [PIX_FMT_0RGB]        = { 1, 1 },
-    [PIX_FMT_RGB0]        = { 1, 1 },
-    [PIX_FMT_0BGR]        = { 1, 1 },
-    [PIX_FMT_BGR0]        = { 1, 1 },
-    [PIX_FMT_GRAY16BE]    = { 1, 1 },
-    [PIX_FMT_GRAY16LE]    = { 1, 1 },
-    [PIX_FMT_YUV440P]     = { 1, 1 },
-    [PIX_FMT_YUVJ440P]    = { 1, 1 },
-    [PIX_FMT_YUVA420P]    = { 1, 1 },
-    [PIX_FMT_YUVA422P]    = { 1, 1 },
-    [PIX_FMT_YUVA444P]    = { 1, 1 },
-    [PIX_FMT_RGB48BE]     = { 1, 1 },
-    [PIX_FMT_RGB48LE]     = { 1, 1 },
-    [PIX_FMT_RGBA64BE]    = { 1, 0 },
-    [PIX_FMT_RGBA64LE]    = { 1, 0 },
-    [PIX_FMT_RGB565BE]    = { 1, 1 },
-    [PIX_FMT_RGB565LE]    = { 1, 1 },
-    [PIX_FMT_RGB555BE]    = { 1, 1 },
-    [PIX_FMT_RGB555LE]    = { 1, 1 },
-    [PIX_FMT_BGR565BE]    = { 1, 1 },
-    [PIX_FMT_BGR565LE]    = { 1, 1 },
-    [PIX_FMT_BGR555BE]    = { 1, 1 },
-    [PIX_FMT_BGR555LE]    = { 1, 1 },
-    [PIX_FMT_YUV420P16LE] = { 1, 1 },
-    [PIX_FMT_YUV420P16BE] = { 1, 1 },
-    [PIX_FMT_YUV422P16LE] = { 1, 1 },
-    [PIX_FMT_YUV422P16BE] = { 1, 1 },
-    [PIX_FMT_YUV444P16LE] = { 1, 1 },
-    [PIX_FMT_YUV444P16BE] = { 1, 1 },
-    [PIX_FMT_RGB444LE]    = { 1, 1 },
-    [PIX_FMT_RGB444BE]    = { 1, 1 },
-    [PIX_FMT_BGR444LE]    = { 1, 1 },
-    [PIX_FMT_BGR444BE]    = { 1, 1 },
-    [PIX_FMT_Y400A]       = { 1, 0 },
-    [PIX_FMT_BGR48BE]     = { 1, 1 },
-    [PIX_FMT_BGR48LE]     = { 1, 1 },
-    [PIX_FMT_BGRA64BE]    = { 0, 0 },
-    [PIX_FMT_BGRA64LE]    = { 0, 0 },
-    [PIX_FMT_YUV420P9BE]  = { 1, 1 },
-    [PIX_FMT_YUV420P9LE]  = { 1, 1 },
-    [PIX_FMT_YUV420P10BE] = { 1, 1 },
-    [PIX_FMT_YUV420P10LE] = { 1, 1 },
-    [PIX_FMT_YUV420P12BE] = { 1, 1 },
-    [PIX_FMT_YUV420P12LE] = { 1, 1 },
-    [PIX_FMT_YUV420P14BE] = { 1, 1 },
-    [PIX_FMT_YUV420P14LE] = { 1, 1 },
-    [PIX_FMT_YUV422P9BE]  = { 1, 1 },
-    [PIX_FMT_YUV422P9LE]  = { 1, 1 },
-    [PIX_FMT_YUV422P10BE] = { 1, 1 },
-    [PIX_FMT_YUV422P10LE] = { 1, 1 },
-    [PIX_FMT_YUV422P12BE] = { 1, 1 },
-    [PIX_FMT_YUV422P12LE] = { 1, 1 },
-    [PIX_FMT_YUV422P14BE] = { 1, 1 },
-    [PIX_FMT_YUV422P14LE] = { 1, 1 },
-    [PIX_FMT_YUV444P9BE]  = { 1, 1 },
-    [PIX_FMT_YUV444P9LE]  = { 1, 1 },
-    [PIX_FMT_YUV444P10BE] = { 1, 1 },
-    [PIX_FMT_YUV444P10LE] = { 1, 1 },
-    [PIX_FMT_YUV444P12BE] = { 1, 1 },
-    [PIX_FMT_YUV444P12LE] = { 1, 1 },
-    [PIX_FMT_YUV444P14BE] = { 1, 1 },
-    [PIX_FMT_YUV444P14LE] = { 1, 1 },
-    [PIX_FMT_GBRP]        = { 1, 0 },
-    [PIX_FMT_GBRP9LE]     = { 1, 0 },
-    [PIX_FMT_GBRP9BE]     = { 1, 0 },
-    [PIX_FMT_GBRP10LE]    = { 1, 0 },
-    [PIX_FMT_GBRP10BE]    = { 1, 0 },
-    [PIX_FMT_GBRP12LE]    = { 1, 0 },
-    [PIX_FMT_GBRP12BE]    = { 1, 0 },
-    [PIX_FMT_GBRP14LE]    = { 1, 0 },
-    [PIX_FMT_GBRP14BE]    = { 1, 0 },
-    [PIX_FMT_GBRP16LE]    = { 1, 0 },
-    [PIX_FMT_GBRP16BE]    = { 1, 0 },
-=======
 static const FormatEntry format_entries[AV_PIX_FMT_NB] = {
     [AV_PIX_FMT_YUV420P]     = { 1, 1 },
     [AV_PIX_FMT_YUYV422]     = { 1, 1 },
@@ -210,13 +105,21 @@
     [AV_PIX_FMT_RGBA]        = { 1, 1 },
     [AV_PIX_FMT_ABGR]        = { 1, 1 },
     [AV_PIX_FMT_BGRA]        = { 1, 1 },
+    [AV_PIX_FMT_0RGB]        = { 1, 1 },
+    [AV_PIX_FMT_RGB0]        = { 1, 1 },
+    [AV_PIX_FMT_0BGR]        = { 1, 1 },
+    [AV_PIX_FMT_BGR0]        = { 1, 1 },
     [AV_PIX_FMT_GRAY16BE]    = { 1, 1 },
     [AV_PIX_FMT_GRAY16LE]    = { 1, 1 },
     [AV_PIX_FMT_YUV440P]     = { 1, 1 },
     [AV_PIX_FMT_YUVJ440P]    = { 1, 1 },
     [AV_PIX_FMT_YUVA420P]    = { 1, 1 },
+    [AV_PIX_FMT_YUVA422P]    = { 1, 1 },
+    [AV_PIX_FMT_YUVA444P]    = { 1, 1 },
     [AV_PIX_FMT_RGB48BE]     = { 1, 1 },
     [AV_PIX_FMT_RGB48LE]     = { 1, 1 },
+    [AV_PIX_FMT_RGBA64BE]    = { 1, 0 },
+    [AV_PIX_FMT_RGBA64LE]    = { 1, 0 },
     [AV_PIX_FMT_RGB565BE]    = { 1, 1 },
     [AV_PIX_FMT_RGB565LE]    = { 1, 1 },
     [AV_PIX_FMT_RGB555BE]    = { 1, 1 },
@@ -238,26 +141,43 @@
     [AV_PIX_FMT_Y400A]       = { 1, 0 },
     [AV_PIX_FMT_BGR48BE]     = { 1, 1 },
     [AV_PIX_FMT_BGR48LE]     = { 1, 1 },
+    [AV_PIX_FMT_BGRA64BE]    = { 0, 0 },
+    [AV_PIX_FMT_BGRA64LE]    = { 0, 0 },
     [AV_PIX_FMT_YUV420P9BE]  = { 1, 1 },
     [AV_PIX_FMT_YUV420P9LE]  = { 1, 1 },
     [AV_PIX_FMT_YUV420P10BE] = { 1, 1 },
     [AV_PIX_FMT_YUV420P10LE] = { 1, 1 },
+    [AV_PIX_FMT_YUV420P12BE] = { 1, 1 },
+    [AV_PIX_FMT_YUV420P12LE] = { 1, 1 },
+    [AV_PIX_FMT_YUV420P14BE] = { 1, 1 },
+    [AV_PIX_FMT_YUV420P14LE] = { 1, 1 },
     [AV_PIX_FMT_YUV422P9BE]  = { 1, 1 },
     [AV_PIX_FMT_YUV422P9LE]  = { 1, 1 },
     [AV_PIX_FMT_YUV422P10BE] = { 1, 1 },
     [AV_PIX_FMT_YUV422P10LE] = { 1, 1 },
+    [AV_PIX_FMT_YUV422P12BE] = { 1, 1 },
+    [AV_PIX_FMT_YUV422P12LE] = { 1, 1 },
+    [AV_PIX_FMT_YUV422P14BE] = { 1, 1 },
+    [AV_PIX_FMT_YUV422P14LE] = { 1, 1 },
     [AV_PIX_FMT_YUV444P9BE]  = { 1, 1 },
     [AV_PIX_FMT_YUV444P9LE]  = { 1, 1 },
     [AV_PIX_FMT_YUV444P10BE] = { 1, 1 },
     [AV_PIX_FMT_YUV444P10LE] = { 1, 1 },
+    [AV_PIX_FMT_YUV444P12BE] = { 1, 1 },
+    [AV_PIX_FMT_YUV444P12LE] = { 1, 1 },
+    [AV_PIX_FMT_YUV444P14BE] = { 1, 1 },
+    [AV_PIX_FMT_YUV444P14LE] = { 1, 1 },
     [AV_PIX_FMT_GBRP]        = { 1, 0 },
     [AV_PIX_FMT_GBRP9LE]     = { 1, 0 },
     [AV_PIX_FMT_GBRP9BE]     = { 1, 0 },
     [AV_PIX_FMT_GBRP10LE]    = { 1, 0 },
     [AV_PIX_FMT_GBRP10BE]    = { 1, 0 },
+    [AV_PIX_FMT_GBRP12LE]    = { 1, 0 },
+    [AV_PIX_FMT_GBRP12BE]    = { 1, 0 },
+    [AV_PIX_FMT_GBRP14LE]    = { 1, 0 },
+    [AV_PIX_FMT_GBRP14BE]    = { 1, 0 },
     [AV_PIX_FMT_GBRP16LE]    = { 1, 0 },
     [AV_PIX_FMT_GBRP16BE]    = { 1, 0 },
->>>>>>> 716d413c
 };
 
 int sws_isSupportedInput(enum AVPixelFormat pix_fmt)
@@ -274,19 +194,10 @@
 
 extern const int32_t ff_yuv2rgb_coeffs[8][4];
 
-<<<<<<< HEAD
 #if FF_API_SWS_FORMAT_NAME
-const char *sws_format_name(enum PixelFormat format)
+const char *sws_format_name(enum AVPixelFormat format)
 {
     return av_get_pix_fmt_name(format);
-=======
-const char *sws_format_name(enum AVPixelFormat format)
-{
-    if ((unsigned)format < AV_PIX_FMT_NB && av_pix_fmt_descriptors[format].name)
-        return av_pix_fmt_descriptors[format].name;
-    else
-        return "Unknown format";
->>>>>>> 716d413c
 }
 #endif
 
@@ -926,13 +837,13 @@
     }
 }
 
-static int handle_0alpha(enum PixelFormat *format)
+static int handle_0alpha(enum AVPixelFormat *format)
 {
     switch (*format) {
-    case PIX_FMT_0BGR    : *format = PIX_FMT_ABGR   ; return 1;
-    case PIX_FMT_BGR0    : *format = PIX_FMT_BGRA   ; return 4;
-    case PIX_FMT_0RGB    : *format = PIX_FMT_ARGB   ; return 1;
-    case PIX_FMT_RGB0    : *format = PIX_FMT_RGBA   ; return 4;
+    case AV_PIX_FMT_0BGR    : *format = AV_PIX_FMT_ABGR   ; return 1;
+    case AV_PIX_FMT_BGR0    : *format = AV_PIX_FMT_BGRA   ; return 4;
+    case AV_PIX_FMT_0RGB    : *format = AV_PIX_FMT_ARGB   ; return 1;
+    case AV_PIX_FMT_RGB0    : *format = AV_PIX_FMT_RGBA   ; return 4;
     default:                                          return 0;
     }
 }
@@ -1052,23 +963,13 @@
      * chroma interpolation */
     if (flags & SWS_FULL_CHR_H_INT &&
         isAnyRGB(dstFormat)        &&
-<<<<<<< HEAD
-        dstFormat != PIX_FMT_RGBA  &&
-        dstFormat != PIX_FMT_ARGB  &&
-        dstFormat != PIX_FMT_BGRA  &&
-        dstFormat != PIX_FMT_ABGR  &&
-        dstFormat != PIX_FMT_RGB24 &&
-        dstFormat != PIX_FMT_BGR24) {
-        av_log(c, AV_LOG_WARNING,
-=======
         dstFormat != AV_PIX_FMT_RGBA  &&
         dstFormat != AV_PIX_FMT_ARGB  &&
         dstFormat != AV_PIX_FMT_BGRA  &&
         dstFormat != AV_PIX_FMT_ABGR  &&
         dstFormat != AV_PIX_FMT_RGB24 &&
         dstFormat != AV_PIX_FMT_BGR24) {
-        av_log(c, AV_LOG_ERROR,
->>>>>>> 716d413c
+        av_log(c, AV_LOG_WARNING,
                "full chroma interpolation for destination format '%s' not yet implemented\n",
                av_get_pix_fmt_name(dstFormat));
         flags   &= ~SWS_FULL_CHR_H_INT;
@@ -1120,7 +1021,7 @@
     c->dstBpc = 1 + av_pix_fmt_descriptors[dstFormat].comp[0].depth_minus1;
     if (c->dstBpc < 8)
         c->dstBpc = 8;
-    if (isAnyRGB(srcFormat) || srcFormat == PIX_FMT_PAL8)
+    if (isAnyRGB(srcFormat) || srcFormat == AV_PIX_FMT_PAL8)
         c->srcBpc = 16;
     if (c->dstBpc == 16)
         dst_stride <<= 1;
