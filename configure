--- conflicted
+++ resolved
@@ -3860,14 +3860,6 @@
         optflags=$cflags_noopt
     fi
 fi
-<<<<<<< HEAD
-check_cflags -fno-math-errno
-check_cflags -fno-signed-zeros
-check_cc -mno-red-zone <<EOF && noredzone_flags="-mno-red-zone"
-int x;
-EOF
-
-=======
 
 check_optflags(){
     check_cflags "$@"
@@ -3884,7 +3876,11 @@
 check_optflags $optflags
 check_optflags -fno-math-errno
 check_optflags -fno-signed-zeros
->>>>>>> 65d12900
+
+check_cc -mno-red-zone <<EOF && noredzone_flags="-mno-red-zone"
+int x;
+EOF
+
 
 if enabled icc; then
     # Just warnings, no remarks
