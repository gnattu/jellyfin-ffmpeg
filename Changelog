--- conflicted
+++ resolved
@@ -1,84 +1,6 @@
 Entries are sorted chronologically from oldest to youngest within each release,
 releases are sorted from youngest to oldest.
 
-<<<<<<< HEAD
-version 3.4.1:
-- avcodec/vp9_superframe_split_bsf: Fix integer overflow in frame_size/total_size checks
-- avcodec/amrwbdec: Fix division by 0 in voice_factor()
-- avformat/utils: Fix warning: ISO C90 forbids mixed declarations and code
-- avcodec/decode: reset codec on receiving packet after EOF in compat_decode
-- avcodec/diracdsp: Fix integer overflow in PUT_SIGNED_RECT_CLAMPED()
-- avcodec/dirac_dwt: Fix integer overflows in COMPOSE_DAUB97*
-- avcodec/extract_extradata_bsf: Fix leak discovered via fuzzing
-- avcodec/vorbis: Fix another 1 << 31 > int32_t::max() with 1u.
-- avcodec/vorbis: 1 << 31 > int32_t::max(), so use 1u << 31 instead.
-- avformat/utils: Prevent undefined shift with wrap_bits > 64.
-- avcodec/j2kenc: Fix out of array access in encode_cblk()
-- avcodec/hevcdsp_template: Fix undefined shift in put_hevc_epel_bi_w_h()
-- lavf/mov: fix huge alloc in mov_read_ctts
-- avcodec/mlpdsp: Fix signed integer overflow, 2nd try
-- avcodec/h264idct_template: Fix integer overflow in ff_h264_idct8_add
-- avcodec/kgv1dec: Check that there is enough input for maximum RLE compression
-- avformat/aacdec: Fix leak in adts_aac_read_packet()
-- avcodec/dirac_dwt: Fix integer overflow in COMPOSE_FIDELITYi*
-- avcodec/sbrdsp_fixed: Fix integer overflow
-- avcodec/mpeg4videodec: Check also for negative versions in the validity check
-- Close ogg stream upon error when using AV_EF_EXPLODE.
-- Fix undefined shift on assumed 8-bit input.
-- Use ff_thread_once for fixed, float table init.
-- Fix leak of frame_duration_buffer in mov_fix_index().
-- avformat/mov: Propagate errors in mov_switch_root.
-- avcodec/hevcdsp_template: Fix invalid shift in put_hevc_epel_bi_w_v()
-- avcodec/mlpdsp: Fix undefined shift ff_mlp_pack_output()
-- avcodec/zmbv: Check that the buffer is large enough for mvec
-- avcodec/dirac_dwt: Fix integer overflow in COMPOSE_DD137iL0()
-- avcodec/wmv2dec: Check end of bitstream in parse_mb_skip() and ff_wmv2_decode_mb()
-- avcodec/snowdec: Check for remaining bitstream in decode_blocks()
-- avcodec/snowdec: Check intra block dc differences.
-- avformat/mov: Check size of STSC allocation
-- avcodec/vc2enc: Clear coef_buf on allocation
-- avcodec/h264dec: Fix potential array overread
-- avcodec/x86/mpegvideodsp: Fix signedness bug in need_emu
-- avcodec/aacpsdsp_template: Fix integer overflows in ps_decorrelate_c()
-- avcodec/aacdec_fixed: Fix undefined shift
-- avcodec/mdct_*: Fix integer overflow in addition in RESCALE()
-- avcodec/snowdec: Fix integer overflow in header parsing
-- avcodec/cngdec: Fix integer clipping
-- avcodec/sbrdsp_fixed: Fix integer overflow in shift in sbr_hf_g_filt_c()
-- avcodec/aacsbr_fixed: Fix division by zero in sbr_gain_calc()
-- avutil/softfloat: Add FLOAT_MIN
-- avcodec/h264idct_template: Fix integer overflows in ff_h264_idct8_add()
-- avcodec/xan: Check for bitstream end in xan_huffman_decode()
-- avcodec/exr: fix undefined shift in pxr24_uncompress()
-- avformat: Free the internal codec context at the end
-- avcodec/h264idct_template: Fix integer overflows in ff_h264_idct8_add()
-- avcodec/xan: Improve overlapping check
-- avcodec/aacdec_fixed: Fix integer overflow in apply_dependent_coupling_fixed()
-- avcodec/aacdec_fixed: Fix integer overflow in predict()
-- avcodec/jpeglsdec: Check for end of bitstream in ls_decode_line()
-- avcodec/jpeglsdec: Check ilv for being a supported value
-- tests/ffserver.regression.ref: update checksums to what ffserver currently produces
-- ffserver: Fix off by 1 error in path
-- avcodec/proresdec: align dequantization matrix buffers
-- avformat/matroskaenc: add missing allocation failure checks for stream durations
-- avformat/matroskaenc: actually enforce the stream limit
-- configure: Fix dependencies of aac_at decoder.
-- Don't manipulate duration when it's AV_NOPTS_VALUE.
-- lavfi/af_pan: fix sign handling in channel coefficient parser
-- avformat/hlsenc: write fmp4 init header after first AV frame
-- avformat/hlsenc: allocate space for terminating null
-- avformat/hlsenc: reindent hlsenc code
-- avformat/hlsenc: check hls segment mode for ignore the init filename
-- avformat/hlsenc: reindent hlsenc code
-- avformat/hlsenc: fix missing first segment bug in fmp4 mode
-- avformat/hlsenc: fix base_output_dirname is null when basename_size is 0 bug
-- ffplay: use SDL2 audio API
-- ffplay: only use hardware accelerated SDL texture formats
-- ffplay: create the window and the renderer before starting playback
-- ffmpeg: always init output stream before reaping filters
-- vc2enc_dwt: pad the temporary buffer by the slice size
-- lavu/arm: Check for have_vfp_vm instead of !have_vfpv3 for float_dsp_vfp
-=======
 version <next>:
 - Bitstream filters for editing metadata in H.264, HEVC and MPEG-2 streams
 - Dropped support for OpenJPEG versions 2.0 and below. Using OpenJPEG now
@@ -117,7 +39,6 @@
 - Removed the ffmenc and ffmdec muxer and demuxer
 - VideoToolbox HEVC encoder and hwaccel
 
->>>>>>> 443004e6
 
 version 3.4:
 - deflicker video filter
