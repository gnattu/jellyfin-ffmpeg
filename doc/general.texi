--- conflicted
+++ resolved
@@ -601,13 +601,8 @@
 @item Tiertex Limited SEQ video  @tab     @tab  X
     @tab Codec used in DOS CD-ROM FlashBack game.
 @item Ut Video               @tab     @tab  X
-<<<<<<< HEAD
-@item V210 Quicktime Uncompressed 4:2:2 10-bit     @tab  X  @tab  X
-@item v410 Quicktime Uncompressed 4:4:4 10-bit     @tab  X  @tab  X
-=======
 @item v210 QuickTime uncompressed 4:2:2 10-bit     @tab  X  @tab  X
 @item v410 QuickTime uncompressed 4:4:4 10-bit     @tab  X  @tab  X
->>>>>>> 115a5730
 @item VBLE Lossless Codec    @tab     @tab  X
 @item VMware Screen Codec / VMware Video  @tab     @tab  X
     @tab Codec used in videos captured by VMware.
