Never assume the API of libav* to be stable unless at least 1 month has passed
since the last major version increase or the API was added.

The last version increases were:
libavcodec:    2015-08-28
libavdevice:   2015-08-28
libavfilter:   2015-08-28
libavformat:   2015-08-28
libavresample: 2015-08-28
libpostproc:   2015-08-28
libswresample: 2015-08-28
libswscale:    2015-08-28
libavutil:     2015-08-28


API changes, most recent first:

<<<<<<< HEAD
2015-10-15 - xxxxxxx - lavf 57.4.100
  Remove the latm demuxer that was a duplicate of the loas demuxer.

2015-10-14 - xxxxxxx - lavu 55.4.100 / lavu 55.2.0 - dict.h
=======
2015-xx-xx - xxxxxxx - lavc 57.0.0 - qsv.h
  Add an API for allocating opaque surfaces.

2015-xx-xx - xxxxxxx - lavu 55.2.0 - dict.h
>>>>>>> dc923bc2
  Change return type of av_dict_copy() from void to int, so that a proper
  error code can be reported.

2015-09-29 - xxxxxxx - lavc 57.3.100 / lavc 57.2.0 - avcodec.h
  Change type of AVPacket.duration from int to int64_t.

2015-09-17 - xxxxxxx - lavc 57.3.100 / lavc 57.2.0 - d3d11va.h
  Add av_d3d11va_alloc_context(). This function must from now on be used for
  allocating AVD3D11VAContext.

2015-09-15 - lavf 57.2.100 - avformat.h
  probesize and max_analyze_duration switched to 64bit, both
  are only accessible through AVOptions

2015-09-15 - lavf 57.1.100 - avformat.h
  bit_rate was changed to 64bit, make sure you update any
  printf() or other type sensitive code

2015-09-15 - lavc 57.2.100 - avcodec.h
  bit_rate/rc_max_rate/rc_min_rate were changed to 64bit, make sure you update
  any printf() or other type sensitive code

2015-xx-xx - lavu 55.0.100 / lavu 55.0.0
  xxxxxxx - Change type of AVPixFmtDescriptor.flags from uint8_t to uint64_t.
  xxxxxxx - Change type of AVComponentDescriptor fields from uint16_t to int
            and drop bit packing.
  xxxxxxx - Add step, offset, and depth to AVComponentDescriptor to replace
            the deprecated step_minus1, offset_plus1, and depth_minus1.

-------- 8< --------- FFmpeg 2.8 was cut here -------- 8< ---------

2015-08-27 - 1dd854e1 - lavc 56.58.100 - vaapi.h
  Deprecate old VA-API context (vaapi_context) fields that were only
  set and used by libavcodec. They are all managed internally now.

2015-08-19 - 9f8e57ef - lavu 54.31.100 - pixfmt.h
  Add a unique pixel format for VA-API (AV_PIX_FMT_VAAPI) that
  indicates the nature of the underlying storage: a VA surface. This
  yields the same value as AV_PIX_FMT_VAAPI_VLD.
  Deprecate old VA-API related pixel formats: AV_PIX_FMT_VAAPI_MOCO,
  AV_PIX_FMT_VAAPI_IDCT, AV_PIX_FMT_VAAPI_VLD.

2015-08-02 - lavu 54.30.100 / 54.17.0
  9ed59f1 / 7a7df34c -  Add av_blowfish_alloc().
  a130ec9 / ae365453 -  Add av_rc4_alloc().
  9ca1997 / 5d8bea3b -  Add av_xtea_alloc().
  3cf08e9 / d9e8b47e -  Add av_des_alloc().

2015-07-27 - lavc 56.56.100 / 56.35.0 - avcodec.h
  94d68a4 / 7c6eb0a1 - Rename CODEC_FLAG* defines to AV_CODEC_FLAG*.
  444e987 / def97856 - Rename CODEC_CAP_* defines to AV_CODEC_CAP_*.
  29d147c / 059a9348 - Rename FF_INPUT_BUFFER_PADDING_SIZE and FF_MIN_BUFFER_SIZE
              to AV_INPUT_BUFFER_PADDING_SIZE and AV_INPUT_BUFFER_MIN_SIZE.

2015-07-22 - c40ecff - lavc 56.51.100 - avcodec.h
  Add AV_PKT_DATA_QUALITY_STATS to export the quality value, PSNR, and pict_type
  of an AVPacket.

2015-07-16 - 8dad213 - lavc 56.49.100
  Add av_codec_get_codec_properties(), FF_CODEC_PROPERTY_LOSSLESS
  and FF_CODEC_PROPERTY_CLOSED_CAPTIONS

2015-07-03 - d563e13 / 83212943 - lavu 54.28.100 / 56.15.0
  Add av_version_info().

-------- 8< --------- FFmpeg 2.7 was cut here -------- 8< ---------

2015-06-04 - cc17b43 - lswr  1.2.100
  Add swr_get_out_samples()

2015-05-27 - c312bfa - lavu 54.26.100 - cpu.h
  Add AV_CPU_FLAG_AVXSLOW.

2015-05-26 - 1fb9b2a - lavu 54.25.100 - rational.h
  Add av_q2intfloat().

2015-05-13 - cc48409 / e7c5e17 - lavc 56.39.100 / 56.23.0
  Add av_vda_default_init2.

2015-05-11 - 541d75f - lavf 56.33.100 - avformat.h
  Add AVOpenCallback AVFormatContext.open_cb

2015-05-07 - a7dd933 - 56.38.100 - avcodec.h
  Add av_packet_side_data_name().

2015-05-07 - 01e59d4 - 56.37.102 - avcodec.h
  Add FF_PROFILE_VP9_2 and FF_PROFILE_VP9_3.

2015-05-04 - 079b7f6 - 56.37.100 - avcodec.h
  Add FF_PROFILE_VP9_0 and FF_PROFILE_VP9_1.

2015-04-22 - 748d481 - lavf 56.31.100 - avformat.h
  Add AVFMT_FLAG_FAST_SEEK flag. Some formats (initially mp3) use it to enable
  fast, but inaccurate seeking.

2015-04-20 - 8e8219e / c253340 - lavu 54.23.100 / 54.12.0 - log.h
  Add AV_LOG_TRACE for extremely verbose debugging.

2015-04-02 - 26e0e393 - lavf 56.29.100 - avio.h
  Add AVIODirEntryType.AVIO_ENTRY_SERVER.
  Add AVIODirEntryType.AVIO_ENTRY_SHARE.
  Add AVIODirEntryType.AVIO_ENTRY_WORKGROUP.

2015-03-31 - 3188696 - lavu 54.22.100 - avstring.h
  Add av_append_path_component()

2015-03-27 - 184084c - lavf 56.27.100 - avio.h url.h
  New directory listing API.

  Add AVIODirEntryType enum.
  Add AVIODirEntry, AVIODirContext structures.
  Add avio_open_dir(), avio_read_dir(), avio_close_dir(), avio_free_directory_entry().
  Add ff_alloc_dir_entry().
  Extend URLProtocol with url_open_dir(), url_read_dir(), url_close_dir().

2015-03-29 - 268ff17 / c484561 - lavu 54.21.100 / 54.10.0 - pixfmt.h
  Add AV_PIX_FMT_MMAL for MMAL hardware acceleration.

2015-03-19 - 11fe56c - 56.29.100 / lavc 56.22.0
  Add FF_PROFILE_DTS_EXPRESS.

-------- 8< --------- FFmpeg 2.6 was cut here -------- 8< ---------

2015-03-04 - cca4476 - lavf 56.25.100
  Add avformat_flush()

2015-03-03 - 81a9126 - lavf 56.24.100
  Add avio_put_str16be()

2015-02-19 - 560eb71 / 31d2039 - lavc 56.23.100 / 56.13.0
  Add width, height, coded_width, coded_height and format to
  AVCodecParserContext.

2015-02-19 - e375511 / 5b1d9ce - lavu 54.19.100 / 54.9.0
  Add AV_PIX_FMT_QSV for QSV hardware acceleration.

2015-02-14 - ba22295 - lavc 56.21.102
  Deprecate VIMA decoder.

2015-01-27 - 62a82c6 / 728685f - lavc 56.21.100 / 56.12.0, lavu 54.18.100 / 54.8.0 - avcodec.h, frame.h
  Add AV_PKT_DATA_AUDIO_SERVICE_TYPE and AV_FRAME_DATA_AUDIO_SERVICE_TYPE for
  storing the audio service type as side data.

2015-01-16 - a47c933 - lavf 56.19.100 - avformat.h
  Add data_codec and data_codec_id for storing codec of data stream

2015-01-11 - 007c33d - lavd 56.4.100 - avdevice.h
  Add avdevice_list_input_sources().
  Add avdevice_list_output_sinks().

2014-12-25 - d7aaeea / c220a60 - lavc 56.19.100 / 56.10.0 - vdpau.h
  Add av_vdpau_get_surface_parameters().

2014-12-25 - ddb9a24 / 6c99c92 - lavc 56.18.100 / 56.9.0 - avcodec.h
  Add AV_HWACCEL_FLAG_ALLOW_HIGH_DEPTH flag to av_vdpau_bind_context().

2014-12-25 - d16079a / 57b6704 - lavc 56.17.100 / 56.8.0 - avcodec.h
  Add AVCodecContext.sw_pix_fmt.

2014-12-04 - 6e9ac02 - lavc 56.14.100 - dv_profile.h
  Add av_dv_codec_profile2().

-------- 8< --------- FFmpeg 2.5 was cut here -------- 8< ---------

2014-11-21 - ab922f9 - lavu 54.15.100 - dict.h
   Add av_dict_get_string().

2014-11-18 - a54a51c - lavu 54.14.100 - float_dsp.h
  Add avpriv_float_dsp_alloc().

2014-11-16 - 6690d4c3 - lavf 56.13.100 - avformat.h
  Add AVStream.recommended_encoder_configuration with accessors.

2014-11-16 - bee5844d - lavu 54.13.100 - opt.h
  Add av_opt_serialize().

2014-11-16 - eec69332 - lavu 54.12.100 - opt.h
  Add av_opt_is_set_to_default().

2014-11-06 - 44fa267 / 5e80fb7 - lavc 56.11.100 / 56.6.0 - vorbis_parser.h
  Add a public API for parsing vorbis packets.

2014-10-15 - 17085a0 / 7ea1b34 - lavc 56.7.100 / 56.5.0 - avcodec.h
  Replace AVCodecContext.time_base used for decoding
  with AVCodecContext.framerate.

2014-10-15 - 51c810e / d565fef1 - lavc 56.6.100 / 56.4.0 - avcodec.h
  Add AV_HWACCEL_FLAG_IGNORE_LEVEL flag to av_vdpau_bind_context().

2014-10-13 - da21895 / 2df0c32e - lavc 56.5.100 / 56.3.0 - avcodec.h
  Add AVCodecContext.initial_padding. Deprecate the use of AVCodecContext.delay
  for audio encoding.

2014-10-08 - bb44f7d / 5a419b2 - lavu 54.10.100 / 54.4.0 - pixdesc.h
  Add API to return the name of frame and context color properties.

2014-10-06 - a61899a / e3e158e - lavc 56.3.100 / 56.2.0 - vdpau.h
  Add av_vdpau_bind_context(). This function should now be used for creating
  (or resetting) a AVVDPAUContext instead of av_vdpau_alloc_context().

2014-10-02 - cdd6f05 - lavc 56.2.100 - avcodec.h
2014-10-02 - cdd6f05 - lavu 54.9.100 - frame.h
  Add AV_FRAME_DATA_SKIP_SAMPLES. Add lavc CODEC_FLAG2_SKIP_MANUAL and
  AVOption "skip_manual", which makes lavc export skip information via
  AV_FRAME_DATA_SKIP_SAMPLES AVFrame side data, instead of skipping and
  discarding samples automatically.

2014-10-02 - 0d92b0d - lavu 54.8.100 - avstring.h
  Add av_match_list()

2014-09-24 - ac68295 - libpostproc 53.1.100
  Add visualization support

2014-09-19 - 6edd6a4 - lavc 56.1.101 - dv_profile.h
  deprecate avpriv_dv_frame_profile2(), which was made public by accident.


-------- 8< --------- FFmpeg 2.4 was cut here -------- 8< ---------

2014-08-25 - 215db29 / b263f8f - lavf 56.3.100 / 56.3.0 - avformat.h
  Add AVFormatContext.max_ts_probe.

2014-08-28 - f30a815 / 9301486 - lavc 56.1.100 / 56.1.0 - avcodec.h
  Add AV_PKT_DATA_STEREO3D to export container-level stereo3d information.

2014-08-23 - 8fc9bd0 - lavu 54.7.100 - dict.h
  AV_DICT_DONT_STRDUP_KEY and AV_DICT_DONT_STRDUP_VAL arguments are now
  freed even on error. This is consistent with the behaviour all users
  of it we could find expect.

2014-08-21 - 980a5b0 - lavu 54.6.100 - frame.h motion_vector.h
  Add AV_FRAME_DATA_MOTION_VECTORS side data and AVMotionVector structure

2014-08-16 - b7d5e01 - lswr 1.1.100 - swresample.h
  Add AVFrame based API

2014-08-16 - c2829dc - lavu 54.4.100 - dict.h
  Add av_dict_set_int helper function.

2014-08-13 - c8571c6 / 8ddc326 - lavu 54.3.100 / 54.3.0 - mem.h
  Add av_strndup().

2014-08-13 - 2ba4577 / a8c104a - lavu 54.2.100 / 54.2.0 - opt.h
  Add av_opt_get_dict_val/set_dict_val with AV_OPT_TYPE_DICT to support
  dictionary types being set as options.

2014-08-13 - afbd4b8 - lavf 56.01.0 - avformat.h
  Add AVFormatContext.event_flags and AVStream.event_flags for signaling to
  the user when events happen in the file/stream.

2014-08-10 - 78eaaa8 / fb1ddcd - lavr 2.1.0 - avresample.h
  Add avresample_convert_frame() and avresample_config().

2014-08-10 - 78eaaa8 / fb1ddcd - lavu 54.1.100 / 54.1.0 - error.h
  Add AVERROR_INPUT_CHANGED and AVERROR_OUTPUT_CHANGED.

2014-08-08 - 3841f2a / d35b94f - lavc 55.73.102 / 55.57.4 - avcodec.h
  Deprecate FF_IDCT_XVIDMMX define and xvidmmx idct option.
  Replaced by FF_IDCT_XVID and xvid respectively.

2014-08-08 - 5c3c671 - lavf 55.53.100 - avio.h
  Add avio_feof() and deprecate url_feof().

2014-08-07 - bb78903 - lsws 2.1.3 - swscale.h
  sws_getContext is not going to be removed in the future.

2014-08-07 - a561662 / ad1ee5f - lavc 55.73.101 / 55.57.3 - avcodec.h
  reordered_opaque is not going to be removed in the future.

2014-08-02 - 28a2107 - lavu 52.98.100 - pixelutils.h
  Add pixelutils API with SAD functions

2014-08-04 - 6017c98 / e9abafc - lavu 52.97.100 / 53.22.0 - pixfmt.h
  Add AV_PIX_FMT_YA16 pixel format for 16 bit packed gray with alpha.

2014-08-04 - 4c8bc6f / e96c3b8 - lavu 52.96.101 / 53.21.1 - avstring.h
  Rename AV_PIX_FMT_Y400A to AV_PIX_FMT_YA8 to better identify the format.
  An alias pixel format and color space name are provided for compatibility.

2014-08-04 - 073c074 / d2962e9 - lavu 52.96.100 / 53.21.0 - pixdesc.h
  Support name aliases for pixel formats.

2014-08-03 - 71d008e / 1ef9e83 - lavc 55.72.101 / 55.57.2 - avcodec.h
2014-08-03 - 71d008e / 1ef9e83 - lavu 52.95.100 / 53.20.0 - frame.h
  Deprecate AVCodecContext.dtg_active_format and use side-data instead.

2014-08-03 - e680c73 - lavc 55.72.100 - avcodec.h
  Add get_pixels() to AVDCT

2014-08-03 - 9400603 / 9f17685 - lavc 55.71.101 / 55.57.1 - avcodec.h
  Deprecate unused FF_IDCT_IPP define and ipp avcodec option.
  Deprecate unused FF_DEBUG_PTS define and pts avcodec option.
  Deprecate unused FF_CODER_TYPE_DEFLATE define and deflate avcodec option.
  Deprecate unused FF_DCT_INT define and int avcodec option.
  Deprecate unused avcodec option scenechange_factor.

2014-07-30 - ba3e331 - lavu 52.94.100 - frame.h
  Add av_frame_side_data_name()

2014-07-29 - 80a3a66 / 3a19405 - lavf 56.01.100 / 56.01.0 - avformat.h
  Add mime_type field to AVProbeData, which now MUST be initialized in
  order to avoid uninitialized reads of the mime_type pointer, likely
  leading to crashes.
  Typically, this means you will do 'AVProbeData pd = { 0 };' instead of
  'AVProbeData pd;'.

2014-07-29 - 31e0b5d / 69e7336 - lavu 52.92.100 / 53.19.0 - avstring.h
  Make name matching function from lavf public as av_match_name().

2014-07-28 - 2e5c8b0 / c5fca01 - lavc 55.71.100 / 55.57.0 - avcodec.h
  Add AV_CODEC_PROP_REORDER to mark codecs supporting frame reordering.

2014-07-27 - ff9a154 - lavf 55.50.100 - avformat.h
  New field int64_t probesize2 instead of deprecated
  field int probesize.

2014-07-27 - 932ff70 - lavc 55.70.100 - avdct.h
  Add AVDCT / avcodec_dct_alloc() / avcodec_dct_init().

2014-07-23 - 8a4c086 - lavf 55.49.100 - avio.h
  Add avio_read_to_bprint()


-------- 8< --------- FFmpeg 2.3 was cut here -------- 8< ---------

2014-07-14 - 62227a7 - lavf 55.47.100 - avformat.h
  Add av_stream_get_parser()

2014-07-09 - c67690f / a54f03b - lavu 52.92.100 / 53.18.0 - display.h
  Add av_display_matrix_flip() to flip the transformation matrix.

2014-07-09 - 1b58f13 / f6ee61f - lavc 55.69.100 / 55.56.0 - dv_profile.h
  Add a public API for DV profile handling.

2014-06-20 - 0dceefc / 9e500ef - lavu 52.90.100 / 53.17.0 - imgutils.h
  Add av_image_check_sar().

2014-06-20 - 4a99333 / 874390e - lavc 55.68.100 / 55.55.0 - avcodec.h
  Add av_packet_rescale_ts() to simplify timestamp conversion.

2014-06-18 - ac293b6 / 194be1f - lavf 55.44.100 / 55.20.0 - avformat.h
  The proper way for providing a hint about the desired timebase to the muxers
  is now setting AVStream.time_base, instead of AVStream.codec.time_base as was
  done previously. The old method is now deprecated.

2014-06-11 - 67d29da - lavc 55.66.101 - avcodec.h
  Increase FF_INPUT_BUFFER_PADDING_SIZE to 32 due to some corner cases needing
  it

2014-06-10 - 5482780 - lavf 55.43.100 - avformat.h
  New field int64_t max_analyze_duration2 instead of deprecated
  int max_analyze_duration.

2014-05-30 - 00759d7 - lavu 52.89.100 - opt.h
  Add av_opt_copy()

2014-06-01 - 03bb99a / 0957b27 - lavc 55.66.100 / 55.54.0 - avcodec.h
  Add AVCodecContext.side_data_only_packets to allow encoders to output packets
  with only side data. This option may become mandatory in the future, so all
  users are recommended to update their code and enable this option.

2014-06-01 - 6e8e9f1 / 8c02adc - lavu 52.88.100 / 53.16.0 - frame.h, pixfmt.h
  Move all color-related enums (AVColorPrimaries, AVColorSpace, AVColorRange,
  AVColorTransferCharacteristic, and AVChromaLocation) inside lavu.
  And add AVFrame fields for them.

2014-05-29 - bdb2e80 / b2d4565 - lavr 1.3.0 - avresample.h
  Add avresample_max_output_samples

2014-05-28 - d858ee7 / 6d21259 - lavf 55.42.100 / 55.19.0 - avformat.h
  Add strict_std_compliance and related AVOptions to support experimental
  muxing.

2014-05-26 - 55cc60c - lavu 52.87.100 - threadmessage.h
  Add thread message queue API.

2014-05-26 - c37d179 - lavf 55.41.100 - avformat.h
  Add format_probesize to AVFormatContext.

2014-05-20 - 7d25af1 / c23c96b - lavf 55.39.100 / 55.18.0 - avformat.h
  Add av_stream_get_side_data() to access stream-level side data
  in the same way as av_packet_get_side_data().

2014-05-20 - 7336e39 - lavu 52.86.100 - fifo.h
  Add av_fifo_alloc_array() function.

2014-05-19 - ef1d4ee / bddd8cb - lavu 52.85.100 / 53.15.0 - frame.h, display.h
  Add AV_FRAME_DATA_DISPLAYMATRIX for exporting frame-level
  spatial rendering on video frames for proper display.

2014-05-19 - ef1d4ee / bddd8cb - lavc 55.64.100 / 55.53.0 - avcodec.h
  Add AV_PKT_DATA_DISPLAYMATRIX for exporting packet-level
  spatial rendering on video frames for proper display.

2014-05-19 - 999a99c / a312f71 - lavf 55.38.101 / 55.17.1 - avformat.h
  Deprecate AVStream.pts and the AVFrac struct, which was its only use case.
  See use av_stream_get_end_pts()

2014-05-18 - 68c0518 / fd05602 - lavc 55.63.100 / 55.52.0 - avcodec.h
  Add avcodec_free_context(). From now on it should be used for freeing
  AVCodecContext.

2014-05-17 - 0eec06e / 1bd0bdc - lavu 52.84.100 / 54.5.0 - time.h
  Add av_gettime_relative() av_gettime_relative_is_monotonic()

2014-05-15 - eacf7d6 / 0c1959b - lavf 55.38.100 / 55.17.0 - avformat.h
  Add AVFMT_FLAG_BITEXACT flag. Muxers now use it instead of checking
  CODEC_FLAG_BITEXACT on the first stream.

2014-05-15 - 96cb4c8 - lswr 0.19.100 - swresample.h
  Add swr_close()

2014-05-11 - 14aef38 / 66e6c8a - lavu 52.83.100 / 53.14.0 - pixfmt.h
  Add AV_PIX_FMT_VDA for new-style VDA acceleration.

2014-05-07 - 351f611 - lavu 52.82.100 - fifo.h
  Add av_fifo_freep() function.

2014-05-02 - ba52fb11 - lavu 52.81.100 - opt.h
  Add av_opt_set_dict2() function.

2014-05-01 - e77b985 / a2941c8 - lavc 55.60.103 / 55.50.3 - avcodec.h
  Deprecate CODEC_FLAG_MV0. It is replaced by the flag "mv0" in the
  "mpv_flags" private option of the mpegvideo encoders.

2014-05-01 - e40ae8c / 6484149 - lavc 55.60.102 / 55.50.2 - avcodec.h
  Deprecate CODEC_FLAG_GMC. It is replaced by the "gmc" private option of the
  libxvid encoder.

2014-05-01 - 1851643 / b2c3171 - lavc 55.60.101 / 55.50.1 - avcodec.h
  Deprecate CODEC_FLAG_NORMALIZE_AQP. It is replaced by the flag "naq" in the
  "mpv_flags" private option of the mpegvideo encoders.

2014-05-01 - cac07d0 / 5fcceda - avcodec.h
  Deprecate CODEC_FLAG_INPUT_PRESERVED. Its functionality is replaced by passing
  reference-counted frames to encoders.

2014-04-30 - 617e866 - lavu 52.81.100 - pixdesc.h
  Add av_find_best_pix_fmt_of_2(), av_get_pix_fmt_loss()
  Deprecate avcodec_get_pix_fmt_loss(), avcodec_find_best_pix_fmt_of_2()

2014-04-29 - 1bf6396 - lavc 55.60.100 - avcodec.h
  Add AVCodecDescriptor.mime_types field.

2014-04-29 - b804eb4 - lavu 52.80.100 - hash.h
  Add av_hash_final_bin(), av_hash_final_hex() and av_hash_final_b64().

2014-03-07 - 8b2a130 - lavc 55.50.0 / 55.53.100 - dxva2.h
  Add FF_DXVA2_WORKAROUND_INTEL_CLEARVIDEO for old Intel GPUs.

2014-04-22 - 502512e /dac7e8a - lavu 53.13.0 / 52.78.100 - avutil.h
  Add av_get_time_base_q().

2014-04-17 - a8d01a7 / 0983d48 - lavu 53.12.0 / 52.77.100 - crc.h
  Add AV_CRC_16_ANSI_LE crc variant.

2014-04-15 - ef818d8 - lavf 55.37.101 - avformat.h
  Add av_format_inject_global_side_data()

2014-04-12 - 4f698be - lavu 52.76.100 - log.h
  Add av_log_get_flags()

2014-04-11 - 6db42a2b - lavd 55.12.100 - avdevice.h
  Add avdevice_capabilities_create() function.
  Add avdevice_capabilities_free() function.

2014-04-07 - 0a1cc04 / 8b17243 - lavu 52.75.100 / 53.11.0 - pixfmt.h
  Add AV_PIX_FMT_YVYU422 pixel format.

2014-04-04 - c1d0536 / 8542f9c - lavu 52.74.100 / 53.10.0 - replaygain.h
  Full scale for peak values is now 100000 (instead of UINT32_MAX) and values
  may overflow.

2014-04-03 - c16e006 / 7763118 - lavu 52.73.100 / 53.9.0 - log.h
  Add AV_LOG(c) macro to have 256 color debug messages.

2014-04-03 - eaed4da9 - lavu 52.72.100 - opt.h
  Add AV_OPT_MULTI_COMPONENT_RANGE define to allow return
  multi-component option ranges.

2014-03-29 - cd50a44b - lavu 52.70.100 - mem.h
  Add av_dynarray_add_nofree() function.

2014-02-24 - 3e1f241 / d161ae0 - lavu 52.69.100 / 53.8.0 - frame.h
  Add av_frame_remove_side_data() for removing a single side data
  instance from a frame.

2014-03-24 - 83e8978 / 5a7e35d - lavu 52.68.100 / 53.7.0 - frame.h, replaygain.h
  Add AV_FRAME_DATA_REPLAYGAIN for exporting replaygain tags.
  Add a new header replaygain.h with the AVReplayGain struct.

2014-03-24 - 83e8978 / 5a7e35d - lavc 55.54.100 / 55.36.0 - avcodec.h
  Add AV_PKT_DATA_REPLAYGAIN for exporting replaygain tags.

2014-03-24 - 595ba3b / 25b3258 - lavf 55.35.100 / 55.13.0 - avformat.h
  Add AVStream.side_data and AVStream.nb_side_data for exporting stream-global
  side data (e.g. replaygain tags, video rotation)

2014-03-24 - bd34e26 / 0e2c3ee - lavc 55.53.100 / 55.35.0 - avcodec.h
  Give the name AVPacketSideData to the previously anonymous struct used for
  AVPacket.side_data.


-------- 8< --------- FFmpeg 2.2 was cut here -------- 8< ---------

2014-03-18 - 37c07d4 - lsws 2.5.102
  Make gray16 full-scale.

2014-03-16 - 6b1ca17 / 1481d24 - lavu 52.67.100 / 53.6.0 - pixfmt.h
  Add RGBA64_LIBAV pixel format and variants for compatibility

2014-03-11 - 3f3229c - lavf 55.34.101 - avformat.h
  Set AVFormatContext.start_time_realtime when demuxing.

2014-03-03 - 06fed440 - lavd 55.11.100 - avdevice.h
  Add av_input_audio_device_next().
  Add av_input_video_device_next().
  Add av_output_audio_device_next().
  Add av_output_video_device_next().

2014-02-24 - fff5262 / 1155fd0 - lavu 52.66.100 / 53.5.0 - frame.h
  Add av_frame_copy() for copying the frame data.

2014-02-24 - a66be60 - lswr 0.18.100 - swresample.h
  Add swr_is_initialized() for checking whether a resample context is initialized.

2014-02-22 - 5367c0b / 7e86c27 - lavr 1.2.0 - avresample.h
  Add avresample_is_open() for checking whether a resample context is open.

2014-02-19 - 6a24d77 / c3ecd96 - lavu 52.65.100 / 53.4.0  - opt.h
  Add AV_OPT_FLAG_EXPORT and AV_OPT_FLAG_READONLY to mark options meant (only)
  for reading.

2014-02-19 - f4c8d00 / 6bb8720 - lavu 52.64.101 / 53.3.1 - opt.h
  Deprecate unused AV_OPT_FLAG_METADATA.

2014-02-16 - 81c3f81 - lavd 55.10.100 - avdevice.h
  Add avdevice_list_devices() and avdevice_free_list_devices()

2014-02-16 - db3c970 - lavf 55.33.100 - avio.h
  Add avio_find_protocol_name() to find out the name of the protocol that would
  be selected for a given URL.

2014-02-15 - a2bc6c1 / c98f316 - lavu 52.64.100 / 53.3.0 - frame.h
  Add AV_FRAME_DATA_DOWNMIX_INFO value to the AVFrameSideDataType enum and
  downmix_info.h API, which identify downmix-related metadata.

2014-02-11 - 1b05ac2 - lavf 55.32.100 - avformat.h
  Add av_write_uncoded_frame() and av_interleaved_write_uncoded_frame().

2014-02-04 - 3adb5f8 / d9ae103 - lavf 55.30.100 / 55.11.0 - avformat.h
  Add AVFormatContext.max_interleave_delta for controlling amount of buffering
  when interleaving.

2014-02-02 - 5871ee5 - lavf 55.29.100 - avformat.h
  Add output_ts_offset muxing option to AVFormatContext.

2014-01-27 - 102bd64 - lavd 55.7.100 - avdevice.h
                       lavf 55.28.100 - avformat.h
  Add avdevice_dev_to_app_control_message() function.

2014-01-27 - 7151411 - lavd 55.6.100 - avdevice.h
                       lavf 55.27.100 - avformat.h
  Add avdevice_app_to_dev_control_message() function.

2014-01-24 - 86bee79 - lavf 55.26.100 - avformat.h
  Add AVFormatContext option metadata_header_padding to allow control over the
  amount of padding added.

2014-01-20 - eef74b2 / 93c553c - lavc 55.48.102 / 55.32.1 - avcodec.h
  Edges are not required anymore on video buffers allocated by get_buffer2()
  (i.e. as if the CODEC_FLAG_EMU_EDGE flag was always on). Deprecate
  CODEC_FLAG_EMU_EDGE and avcodec_get_edge_width().

2014-01-19 - 1a193c4 - lavf 55.25.100 - avformat.h
  Add avformat_get_mov_video_tags() and avformat_get_mov_audio_tags().

2014-01-19 - 3532dd5 - lavu 52.63.100 - rational.h
  Add av_make_q() function.

2014-01-05 - 4cf4da9 / 5b4797a - lavu 52.62.100 / 53.2.0 - frame.h
  Add AV_FRAME_DATA_MATRIXENCODING value to the AVFrameSideDataType enum, which
  identifies AVMatrixEncoding data.

2014-01-05 - 751385f / 5c437fb - lavu 52.61.100 / 53.1.0 - channel_layout.h
  Add values for various Dolby flags to the AVMatrixEncoding enum.

2014-01-04 - b317f94 - lavu 52.60.100 - mathematics.h
  Add av_add_stable() function.

2013-12-22 - 911676c - lavu 52.59.100 - avstring.h
  Add av_strnlen() function.

2013-12-09 - 64f73ac - lavu 52.57.100 - opencl.h
  Add av_opencl_benchmark() function.

2013-11-30 - 82b2e9c - lavu 52.56.100 - ffversion.h
  Moves version.h to libavutil/ffversion.h.
  Install ffversion.h and make it public.

2013-12-11 - 29c83d2 / b9fb59d,409a143 / 9431356,44967ab / d7b3ee9 - lavc 55.45.101 / 55.28.1 - avcodec.h
  av_frame_alloc(), av_frame_unref() and av_frame_free() now can and should be
  used instead of avcodec_alloc_frame(), avcodec_get_frame_defaults() and
  avcodec_free_frame() respectively. The latter three functions are deprecated.

2013-12-09 - 7a60348 / 7e244c6- - lavu 52.58.100 / 52.20.0 - frame.h
  Add AV_FRAME_DATA_STEREO3D value to the AVFrameSideDataType enum and
  stereo3d.h API, that identify codec-independent stereo3d information.

2013-11-26 - 625b290 / 1eaac1d- - lavu 52.55.100 / 52.19.0 - frame.h
  Add AV_FRAME_DATA_A53_CC value to the AVFrameSideDataType enum, which
  identifies ATSC A53 Part 4 Closed Captions data.

2013-11-22 - 6859065 - lavu 52.54.100 - avstring.h
  Add av_utf8_decode() function.

2013-11-22 - fb7d70c - lavc 55.44.100 - avcodec.h
  Add HEVC profiles

2013-11-20 - c28b61c - lavc 55.44.100 - avcodec.h
  Add av_packet_{un,}pack_dictionary()
  Add AV_PKT_METADATA_UPDATE side data type, used to transmit key/value
  strings between a stream and the application.

2013-11-14 - 7c888ae / cce3e0a - lavu 52.53.100 / 52.18.0 - mem.h
  Move av_fast_malloc() and av_fast_realloc() for libavcodec to libavutil.

2013-11-14 - b71e4d8 / 8941971 - lavc 55.43.100 / 55.27.0 - avcodec.h
  Deprecate AVCodecContext.error_rate, it is replaced by the 'error_rate'
  private option of the mpegvideo encoder family.

2013-11-14 - 31c09b7 / 728c465 - lavc 55.42.100 / 55.26.0 - vdpau.h
  Add av_vdpau_get_profile().
  Add av_vdpau_alloc_context(). This function must from now on be
  used for allocating AVVDPAUContext.

2013-11-04 - be41f21 / cd8f772 - lavc 55.41.100 / 55.25.0 - avcodec.h
                       lavu 52.51.100 - frame.h
  Add ITU-R BT.2020 and other not yet included values to color primaries,
  transfer characteristics and colorspaces.

2013-11-04 - 85cabf1 - lavu 52.50.100 - avutil.h
  Add av_fopen_utf8()

2013-10-31 - 78265fc / 28096e0 - lavu 52.49.100 / 52.17.0 - frame.h
  Add AVFrame.flags and AV_FRAME_FLAG_CORRUPT.


-------- 8< --------- FFmpeg 2.1 was cut here -------- 8< ---------

2013-10-27 - dbe6f9f - lavc 55.39.100 - avcodec.h
  Add CODEC_CAP_DELAY support to avcodec_decode_subtitle2.

2013-10-27 - d61617a - lavu 52.48.100 - parseutils.h
  Add av_get_known_color_name().

2013-10-17 - 8696e51 - lavu 52.47.100 - opt.h
  Add AV_OPT_TYPE_CHANNEL_LAYOUT and channel layout option handlers
  av_opt_get_channel_layout() and av_opt_set_channel_layout().

2013-10-06 - ccf96f8 -libswscale 2.5.101 - options.c
  Change default scaler to bicubic

2013-10-03 - e57dba0 - lavc 55.34.100 - avcodec.h
  Add av_codec_get_max_lowres()

2013-10-02 - 5082fcc - lavf 55.19.100 - avformat.h
  Add audio/video/subtitle AVCodec fields to AVFormatContext to force specific
  decoders

2013-09-28 - 7381d31 / 0767bfd - lavfi 3.88.100 / 3.11.0 - avfilter.h
  Add AVFilterGraph.execute and AVFilterGraph.opaque for custom slice threading
  implementations.

2013-09-21 - 85f8a3c / e208e6d - lavu 52.46.100 / 52.16.0 - pixfmt.h
  Add interleaved 4:2:2 8/10-bit formats AV_PIX_FMT_NV16 and
  AV_PIX_FMT_NV20.

2013-09-16 - c74c3fb / 3feb3d6 - lavu 52.44.100 / 52.15.0 - mem.h
  Add av_reallocp.

2013-09-04 - 3e1f507 - lavc 55.31.101 - avcodec.h
  avcodec_close() argument can be NULL.

2013-09-04 - 36cd017a - lavf 55.16.101 - avformat.h
  avformat_close_input() argument can be NULL and point on NULL.

2013-08-29 - e31db62 - lavf 55.15.100 - avformat.h
  Add av_format_get_probe_score().

2013-08-15 - 1e0e193 - lsws 2.5.100 -
  Add a sws_dither AVOption, allowing to set the dither algorithm used

2013-08-11 - d404fe35 - lavc 55.27.100 - vdpau.h
  Add a render2 alternative to the render callback function.

2013-08-11 - af05edc - lavc 55.26.100 - vdpau.h
  Add allocation function for AVVDPAUContext, allowing
  to extend it in the future without breaking ABI/API.

2013-08-10 - 67a580f / 5a9a9d4 - lavc 55.25.100 / 55.16.0 - avcodec.h
  Extend AVPacket API with av_packet_unref, av_packet_ref,
  av_packet_move_ref, av_packet_copy_props, av_packet_free_side_data.

2013-08-05 - 9547e3e / f824535 - lavc 55.22.100 / 55.13.0 - avcodec.h
  Deprecate the bitstream-related members from struct AVVDPAUContext.
  The bitstream buffers no longer need to be explicitly freed.

2013-08-05 - 3b805dc / 549294f - lavc 55.21.100 / 55.12.0 - avcodec.h
  Deprecate the CODEC_CAP_HWACCEL_VDPAU codec capability. Use CODEC_CAP_HWACCEL
  and select the AV_PIX_FMT_VDPAU format with get_format() instead.

2013-08-05 - 4ee0984 / a0ad5d0 - lavu 52.41.100 / 52.14.0 - pixfmt.h
  Deprecate AV_PIX_FMT_VDPAU_*. Use AV_PIX_FMT_VDPAU instead.

2013-08-02 - 82fdfe8 / a8b1927 - lavc 55.20.100 / 55.11.0 - avcodec.h
  Add output_picture_number to AVCodecParserContext.

2013-07-23 - abc8110 - lavc 55.19.100 - avcodec.h
  Add avcodec_chroma_pos_to_enum()
  Add avcodec_enum_to_chroma_pos()


-------- 8< --------- FFmpeg 2.0 was cut here -------- 8< ---------

2013-07-03 - 838bd73 - lavfi 3.78.100 - avfilter.h
  Deprecate avfilter_graph_parse() in favor of the equivalent
  avfilter_graph_parse_ptr().

2013-06-24 - af5f9c0 / 95d5246 - lavc 55.17.100 / 55.10.0 - avcodec.h
  Add MPEG-2 AAC profiles

2013-06-25 - af5f9c0 / 95d5246 - lavf 55.10.100 - avformat.h
  Add AV_DISPOSITION_* flags to indicate text track kind.

2013-06-15 - 99b8cd0 - lavu 52.36.100
  Add AVRIPEMD:
   av_ripemd_alloc()
   av_ripemd_init()
   av_ripemd_update()
   av_ripemd_final()

2013-06-10 - 82ef670 - lavu 52.35.101 - hmac.h
  Add AV_HMAC_SHA224, AV_HMAC_SHA256, AV_HMAC_SHA384, AV_HMAC_SHA512

2013-06-04 - 30b491f / fc962d4 - lavu 52.35.100 / 52.13.0 - mem.h
  Add av_realloc_array and av_reallocp_array

2013-05-30 - 682b227 - lavu 52.35.100
  Add AVSHA512:
   av_sha512_alloc()
   av_sha512_init()
   av_sha512_update()
   av_sha512_final()

2013-05-24 - 8d4e969 / 129bb23 - lavfi 3.10.0 / 3.70.100 - avfilter.h
  Add support for slice multithreading to lavfi. Filters supporting threading
  are marked with AVFILTER_FLAG_SLICE_THREADS.
  New fields AVFilterContext.thread_type, AVFilterGraph.thread_type and
  AVFilterGraph.nb_threads (accessible directly or through AVOptions) may be
  used to configure multithreading.

2013-05-24 - fe40a9f / 2a6eaea - lavu 52.12.0 / 52.34.100 - cpu.h
  Add av_cpu_count() function for getting the number of logical CPUs.

2013-05-24 - 0c25c39 / b493847 - lavc 55.7.0 / 55.12.100 - avcodec.h
  Add picture_structure to AVCodecParserContext.

2013-05-17 - 3a751ea - lavu 52.33.100 - opt.h
  Add AV_OPT_TYPE_COLOR value to AVOptionType enum.

2013-05-13 - e398416 - lavu 52.31.100 - mem.h
  Add av_dynarray2_add().

2013-05-12 - 1776177 - lavfi 3.65.100
  Add AVFILTER_FLAG_SUPPORT_TIMELINE* filter flags.

2013-04-19 - 380cfce - lavc 55.4.100
  Add AV_CODEC_PROP_TEXT_SUB property for text based subtitles codec.

2013-04-18 - 7c1a002 - lavf 55.3.100
  The matroska demuxer can now output proper verbatim ASS packets. It will
  become the default starting lavf 56.0.100.

2013-04-10 - af0d270 - lavu 25.26.100 - avutil.h,opt.h
  Add av_int_list_length()
  and av_opt_set_int_list().

2013-03-30 - 5c73645 - lavu 52.24.100 - samplefmt.h
  Add av_samples_alloc_array_and_samples().

2013-03-29 - ef7b6b4 - lavf 55.1.100 - avformat.h
  Add av_guess_frame_rate()

2013-03-20 - 8d928a9 - lavu 52.22.100 - opt.h
  Add AV_OPT_TYPE_DURATION value to AVOptionType enum.

2013-03-17 - 7aa9af5 - lavu 52.20.100 - opt.h
  Add AV_OPT_TYPE_VIDEO_RATE value to AVOptionType enum.


-------- 8< --------- FFmpeg 1.2 was cut here -------- 8< ---------

2013-03-07 - 9767ec6 - lavu 52.18.100 - avstring.h,bprint.h
  Add av_escape() and av_bprint_escape() API.

2013-02-24 - b59cd08 - lavfi 3.41.100 - buffersink.h
  Add sample_rates field to AVABufferSinkParams.

2013-01-17 - a1a707f - lavf 54.61.100
  Add av_codec_get_tag2().

2013-01-01 - 2eb2e17 - lavfi 3.34.100
  Add avfilter_get_audio_buffer_ref_from_arrays_channels.


-------- 8< --------- FFmpeg 1.1 was cut here -------- 8< ---------

2012-12-20 - 34de47aa - lavfi 3.29.100 - avfilter.h
  Add AVFilterLink.channels, avfilter_link_get_channels()
  and avfilter_ref_get_channels().

2012-12-15 - 96d815fc - lavc 54.80.100 - avcodec.h
  Add pkt_size field to AVFrame.

2012-11-25 - c70ec631 - lavu 52.9.100 - opt.h
  Add the following convenience functions to opt.h:
   av_opt_get_image_size
   av_opt_get_pixel_fmt
   av_opt_get_sample_fmt
   av_opt_set_image_size
   av_opt_set_pixel_fmt
   av_opt_set_sample_fmt

2012-11-17 - 4cd74c81 - lavu 52.8.100 - bprint.h
  Add av_bprint_strftime().

2012-11-15 - 92648107 - lavu 52.7.100 - opt.h
  Add av_opt_get_key_value().

2012-11-13 - 79456652 - lavfi 3.23.100 - avfilter.h
  Add channels field to AVFilterBufferRefAudioProps.

2012-11-03 - 481fdeee - lavu 52.3.100 - opt.h
  Add AV_OPT_TYPE_SAMPLE_FMT value to AVOptionType enum.

2012-10-21 - 6fb2fd8 - lavc  54.68.100 - avcodec.h
                       lavfi  3.20.100 - avfilter.h
  Add AV_PKT_DATA_STRINGS_METADATA side data type, used to transmit key/value
  strings between AVPacket and AVFrame, and add metadata field to
  AVCodecContext (which shall not be accessed by users; see AVFrame metadata
  instead).

2012-09-27 - a70b493 - lavd 54.3.100 - version.h
  Add LIBAVDEVICE_IDENT symbol.

2012-09-27 - a70b493 - lavfi 3.18.100 - version.h
  Add LIBAVFILTER_IDENT symbol.

2012-09-27 - a70b493 - libswr 0.16.100 - version.h
  Add LIBSWRESAMPLE_VERSION, LIBSWRESAMPLE_BUILD
  and LIBSWRESAMPLE_IDENT symbols.


-------- 8< --------- FFmpeg 1.0 was cut here -------- 8< ---------

2012-09-06 - 29e972f - lavu 51.72.100 - parseutils.h
  Add av_small_strptime() time parsing function.

  Can be used as a stripped-down replacement for strptime(), on
  systems which do not support it.

2012-08-25 - 2626cc4 - lavf 54.28.100
  Matroska demuxer now identifies SRT subtitles as AV_CODEC_ID_SUBRIP instead
  of AV_CODEC_ID_TEXT.

2012-08-13 - 5c0d8bc - lavfi 3.8.100 - avfilter.h
  Add avfilter_get_class() function, and priv_class field to AVFilter
  struct.

2012-08-12 - a25346e - lavu 51.69.100 - opt.h
  Add AV_OPT_FLAG_FILTERING_PARAM symbol in opt.h.

2012-07-31 - 23fc4dd - lavc 54.46.100
  Add channels field to AVFrame.

2012-07-30 - f893904 - lavu 51.66.100
  Add av_get_channel_description()
  and av_get_standard_channel_layout() functions.

2012-07-21 - 016a472 - lavc 54.43.100
  Add decode_error_flags field to AVFrame.

2012-07-20 - b062936 - lavf 54.18.100
  Add avformat_match_stream_specifier() function.

2012-07-14 - f49ec1b - lavc 54.38.100 - avcodec.h
  Add metadata to AVFrame, and the accessor functions
  av_frame_get_metadata() and av_frame_set_metadata().

2012-07-10 - 0e003d8 - lavc 54.33.100
  Add av_fast_padded_mallocz().

2012-07-10 - 21d5609 - lavfi 3.2.0 - avfilter.h
  Add init_opaque() callback to AVFilter struct.

2012-06-26 - e6674e4 - lavu 51.63.100 - imgutils.h
  Add functions to libavutil/imgutils.h:
  av_image_get_buffer_size()
  av_image_fill_arrays()
  av_image_copy_to_buffer()

2012-06-24 - c41899a - lavu 51.62.100 - version.h
  version moved from avutil.h to version.h

2012-04-11 - 359abb1 - lavu 51.58.100 - error.h
  Add av_make_error_string() and av_err2str() utilities to
  libavutil/error.h.

2012-06-05 - 62b39d4 - lavc 54.24.100
  Add pkt_duration field to AVFrame.

2012-05-24 - f2ee065 - lavu 51.54.100
  Move AVPALETTE_SIZE and AVPALETTE_COUNT macros from
  libavcodec/avcodec.h to libavutil/pixfmt.h.

2012-05-14 - 94a9ac1 - lavf 54.5.100
  Add av_guess_sample_aspect_ratio() function.

2012-04-20 - 65fa7bc - lavfi 2.70.100
  Add avfilter_unref_bufferp() to avfilter.h.

2012-04-13 - 162e400 - lavfi 2.68.100
  Install libavfilter/asrc_abuffer.h public header.

2012-03-26 - a67d9cf - lavfi 2.66.100
  Add avfilter_fill_frame_from_{audio_,}buffer_ref() functions.

2013-05-15 - ff46809 / e6c4ac7 - lavu 52.32.100 / 52.11.0 - pixdesc.h
  Replace PIX_FMT_* flags with AV_PIX_FMT_FLAG_*.

2013-04-03 - 6fc58a8 / 507b1e4 - lavc 55.7.100 / 55.4.0 - avcodec.h
  Add field_order to AVCodecParserContext.

2013-04-19 - f4b05cd / 5e83d9a - lavc 55.5.100 / 55.2.0 - avcodec.h
  Add CODEC_FLAG_UNALIGNED to allow decoders to produce unaligned output.

2013-04-11 - lavfi 3.53.100 / 3.8.0
  231fd44 / 38f0c07 - Move all content from avfiltergraph.h to avfilter.h. Deprecate
            avfilterhraph.h, user applications should include just avfilter.h
  86070b8 / bc1a985 - Add avfilter_graph_alloc_filter(), deprecate avfilter_open() and
            avfilter_graph_add_filter().
  4fde705 / 1113672 - Add AVFilterContext.graph pointing to the AVFilterGraph that contains the
            filter.
  710b0aa / 48a5ada - Add avfilter_init_str(), deprecate avfilter_init_filter().
  46de9ba / 1ba95a9 - Add avfilter_init_dict().
  16fc24b / 7cdd737 - Add AVFilter.flags field and AVFILTER_FLAG_DYNAMIC_{INPUTS,OUTPUTS} flags.
  f4db6bf / 7e8fe4b - Add avfilter_pad_count() for counting filter inputs/outputs.
  835cc0f / fa2a34c - Add avfilter_next(), deprecate av_filter_next().
            Deprecate avfilter_uninit().

2013-04-09 - lavfi 3.51.100 / 3.7.0 - avfilter.h
  0594ef0 / b439c99 - Add AVFilter.priv_class for exporting filter options through the
            AVOptions API in the similar way private options work in lavc and lavf.
  44d4488 / 8114c10 - Add avfilter_get_class().
  Switch all filters to use AVOptions.

2013-03-19 - 17ebef2 / 2c328a9 - lavu 52.20.100 / 52.9.0 - pixdesc.h
  Add av_pix_fmt_count_planes() function for counting planes in a pixel format.

2013-03-16 - ecade98 / 42c7c61 - lavfi 3.47.100 / 3.6.0
  Add AVFilterGraph.nb_filters, deprecate AVFilterGraph.filter_count.

2013-03-08 - Reference counted buffers - lavu 52.8.0, lavc 55.0.100 / 55.0.0, lavf 55.0.100 / 55.0.0,
lavd 54.4.100 / 54.0.0, lavfi 3.5.0
  36099df / 8e401db, 532f31a / 1cec062 - add a new API for reference counted buffers and buffer
                     pools (new header libavutil/buffer.h).
  2653e12 / 1afddbe - add AVPacket.buf to allow reference counting for the AVPacket data.
            Add av_packet_from_data() function for constructing packets from
            av_malloc()ed data.
  c4e8821 / 7ecc2d4 - move AVFrame from lavc to lavu (new header libavutil/frame.h), add
            AVFrame.buf/extended_buf to allow reference counting for the AVFrame
            data. Add new API for working with reference-counted AVFrames.
  80e9e63 / 759001c - add the refcounted_frames field to AVCodecContext to make audio and
            video decoders return reference-counted frames. Add get_buffer2()
            callback to AVCodecContext which allocates reference-counted frames.
            Add avcodec_default_get_buffer2() as the default get_buffer2()
            implementation.
            Deprecate AVCodecContext.get_buffer() / release_buffer() /
            reget_buffer(), avcodec_default_get_buffer(),
            avcodec_default_reget_buffer(), avcodec_default_release_buffer().
            Remove avcodec_default_free_buffers(), which should not have ever
            been called from outside of lavc.
            Deprecate the following AVFrame fields:
                * base -- is now stored in AVBufferRef
                * reference, type, buffer_hints -- are unnecessary in the new API
                * hwaccel_picture_private, owner, thread_opaque -- should not
                  have been acessed from outside of lavc
                * qscale_table, qstride, qscale_type, mbskip_table, motion_val,
                  mb_type, dct_coeff, ref_index -- mpegvideo-specific tables,
                  which are not exported anymore.
  a05a44e / 7e35037 - switch libavfilter to use AVFrame instead of AVFilterBufferRef. Add
            av_buffersrc_add_frame(), deprecate av_buffersrc_buffer().
            Add av_buffersink_get_frame() and av_buffersink_get_samples(),
            deprecate av_buffersink_read() and av_buffersink_read_samples().
            Deprecate AVFilterBufferRef and all functions for working with it.

2013-03-17 - 6c17ff8 / 12c5c1d - lavu 52.19.100 / 52.8.0 - avstring.h
  Add av_isdigit, av_isgraph, av_isspace, av_isxdigit.

2013-02-23 - 71cf094 / 9f12235 - lavfi 3.40.100 / 3.4.0 - avfiltergraph.h
  Add resample_lavr_opts to AVFilterGraph for setting libavresample options
  for auto-inserted resample filters.

2013-01-25 - e7e14bc / 38c1466 - lavu 52.17.100 / 52.7.0 - dict.h
  Add av_dict_parse_string() to set multiple key/value pairs at once from a
  string.

2013-01-25 - 25be630 / b85a5e8 - lavu 52.16.100 / 52.6.0 - avstring.h
  Add av_strnstr()

2013-01-15 - e7e0186 / 8ee288d - lavu 52.15.100 / 52.5.0 - hmac.h
  Add AVHMAC.

2013-01-13 - 8ee7b38 / 44e065d - lavc 54.87.100 / 54.36.0 - vdpau.h
  Add AVVDPAUContext struct for VDPAU hardware-accelerated decoding.

2013-01-12 - dae382b / 169fb94 - lavu 52.14.100 / 52.4.0 - pixdesc.h
  Add AV_PIX_FMT_VDPAU flag.

2013-01-07 - 249fca3 / 074a00d - lavr 1.1.0
  Add avresample_set_channel_mapping() for input channel reordering,
  duplication, and silencing.

2012-12-29 - 2ce43b3 / d8fd06c - lavu 52.13.100 / 52.3.0 - avstring.h
  Add av_basename() and av_dirname().

2012-11-11 - 03b0787 / 5980f5d - lavu 52.6.100 / 52.2.0 - audioconvert.h
  Rename audioconvert.h to channel_layout.h. audioconvert.h is now deprecated.

2012-10-21 - e3a91c5 / a893655 - lavu 51.77.100 / 51.45.0 - error.h
  Add AVERROR_EXPERIMENTAL

2012-10-12 - a33ed6b / d2fcb35 - lavu 51.76.100 / 51.44.0 - pixdesc.h
  Add functions for accessing pixel format descriptors.
  Accessing the av_pix_fmt_descriptors array directly is now
  deprecated.

2012-10-11 - f391e40 / 9a92aea - lavu 51.75.100 / 51.43.0 - aes.h, md5.h, sha.h, tree.h
  Add functions for allocating the opaque contexts for the algorithms,

2012-10-10 - de31814 / b522000 - lavf 54.32.100 / 54.18.0 - avio.h
  Add avio_closep to complement avio_close.

2012-10-08 - ae77266 / 78071a1 - lavu 51.74.100 / 51.42.0 - pixfmt.h
  Rename PixelFormat to AVPixelFormat and all PIX_FMT_* to AV_PIX_FMT_*.
  To provide backwards compatibility, PixelFormat is now #defined as
  AVPixelFormat.
  Note that this can break user code that includes pixfmt.h and uses the
  'PixelFormat' identifier. Such code should either #undef PixelFormat
  or stop using the PixelFormat name.

2012-10-05 - 55c49af / e7ba5b1 - lavr 1.0.0 - avresample.h
  Data planes parameters to avresample_convert() and
  avresample_read() are now uint8_t** instead of void**.
  Libavresample is now stable.

2012-09-26 - 3ba0dab7 / 1384df64 - lavf 54.29.101 / 56.06.3 - avformat.h
  Add AVFormatContext.avoid_negative_ts.

2012-09-24 - 46a3595 / a42aada - lavc 54.59.100 / 54.28.0 - avcodec.h
  Add avcodec_free_frame(). This function must now
  be used for freeing an AVFrame.

2012-09-12 - e3e09f2 / 8919fee - lavu 51.73.100 / 51.41.0 - audioconvert.h
  Added AV_CH_LOW_FREQUENCY_2 channel mask value.

2012-09-04 - b21b5b0 / 686a329 - lavu 51.71.100 / 51.40.0 - opt.h
  Reordered the fields in default_val in AVOption, changed which
  default_val field is used for which AVOptionType.

2012-08-30 - 98298eb / a231832 - lavc 54.54.101 / 54.26.1 - avcodec.h
  Add codec descriptor properties AV_CODEC_PROP_LOSSY and
  AV_CODEC_PROP_LOSSLESS.

2012-08-18 - lavc 54.26 - avcodec.h
  Add codec descriptors for accessing codec properties without having
  to refer to a specific decoder or encoder.

  f5f3684 / c223d79 - Add an AVCodecDescriptor struct and functions
            avcodec_descriptor_get() and avcodec_descriptor_next().
  f5f3684 / 51efed1 - Add AVCodecDescriptor.props and AV_CODEC_PROP_INTRA_ONLY.
  6c180b3 / 91e59fe - Add avcodec_descriptor_get_by_name().

2012-08-08 - f5f3684 / 987170c - lavu 51.68.100 / 51.38.0 - dict.h
  Add av_dict_count().

2012-08-07 - 7a72695 / 104e10f - lavc 54.51.100 / 54.25.0 - avcodec.h
  Rename CodecID to AVCodecID and all CODEC_ID_* to AV_CODEC_ID_*.
  To provide backwards compatibility, CodecID is now #defined as AVCodecID.
  Note that this can break user code that includes avcodec.h and uses the
  'CodecID' identifier. Such code should either #undef CodecID or stop using the
  CodecID name.

2012-08-03 - e776ee8 / 239fdf1 - lavu 51.66.101 / 51.37.1 - cpu.h
                       lsws 2.1.1   - swscale.h
  Rename AV_CPU_FLAG_MMX2  ---> AV_CPU_FLAG_MMXEXT.
  Rename SWS_CPU_CAPS_MMX2 ---> SWS_CPU_CAPS_MMXEXT.

2012-07-29 - 7c26761 / 681ed00 - lavf 54.22.100 / 54.13.0 - avformat.h
  Add AVFMT_FLAG_NOBUFFER for low latency use cases.

2012-07-10 - fbe0245 / f3e5e6f - lavu 51.65.100 / 51.37.0
  Add av_malloc_array() and av_mallocz_array()

2012-06-22 - e847f41 / d3d3a32 - lavu 51.61.100 / 51.34.0
  Add av_usleep()

2012-06-20 - 4da42eb / ae0a301 - lavu 51.60.100 / 51.33.0
  Move av_gettime() to libavutil, add libavutil/time.h

2012-06-09 - 82edf67 / 3971be0 - lavr 0.0.3
  Add a parameter to avresample_build_matrix() for Dolby/DPLII downmixing.

2012-06-12 - c7b9eab / 9baeff9 - lavfi 2.79.100 / 2.23.0 - avfilter.h
  Add AVFilterContext.nb_inputs/outputs. Deprecate
  AVFilterContext.input/output_count.

2012-06-12 - c7b9eab / 84b9fbe - lavfi 2.79.100 / 2.22.0 - avfilter.h
  Add avfilter_pad_get_type() and avfilter_pad_get_name(). Those
  should now be used instead of accessing AVFilterPad members
  directly.

2012-06-12 - 3630a07 / b0f0dfc - lavu 51.57.100 / 51.32.0 - audioconvert.h
  Add av_get_channel_layout_channel_index(), av_get_channel_name()
  and av_channel_layout_extract_channel().

2012-05-25 - 53ce990 / 154486f - lavu 51.55.100 / 51.31.0 - opt.h
  Add av_opt_set_bin()

2012-05-15 - lavfi 2.74.100 / 2.17.0
  Add support for audio filters
  61930bd / ac71230, 1cbf7fb / a2cd9be - add video/audio buffer sink in a new installed
                    header buffersink.h
  1cbf7fb / 720c6b7 - add av_buffersrc_write_frame(), deprecate
            av_vsrc_buffer_add_frame()
  61930bd / ab16504 - add avfilter_copy_buf_props()
  61930bd / 9453c9e - add extended_data to AVFilterBuffer
  61930bd / 1b8c927 - add avfilter_get_audio_buffer_ref_from_arrays()

2012-05-09 - lavu 51.53.100 / 51.30.0 - samplefmt.h
  61930bd / 142e740 - add av_samples_copy()
  61930bd / 6d7f617 - add av_samples_set_silence()

2012-05-09 - 61930bd / a5117a2 - lavc 54.21.101 / 54.13.1
  For audio formats with fixed frame size, the last frame
  no longer needs to be padded with silence, libavcodec
  will handle this internally (effectively all encoders
  behave as if they had CODEC_CAP_SMALL_LAST_FRAME set).

2012-05-07 - 653d117 / 828bd08 - lavc 54.20.100 / 54.13.0 - avcodec.h
  Add sample_rate and channel_layout fields to AVFrame.

2012-05-01 - 2330eb1 / 4010d72 - lavr 0.0.1
  Change AV_MIX_COEFF_TYPE_Q6 to AV_MIX_COEFF_TYPE_Q8.

2012-04-25 - e890b68 / 3527a73 - lavu 51.48.100 / 51.29.0 - cpu.h
  Add av_parse_cpu_flags()

2012-04-24 - 3ead79e / c8af852 - lavr 0.0.0
  Add libavresample audio conversion library

2012-04-20 - 3194ab7 / 0c0d1bc - lavu 51.47.100 / 51.28.0 - audio_fifo.h
  Add audio FIFO functions:
    av_audio_fifo_free()
    av_audio_fifo_alloc()
    av_audio_fifo_realloc()
    av_audio_fifo_write()
    av_audio_fifo_read()
    av_audio_fifo_drain()
    av_audio_fifo_reset()
    av_audio_fifo_size()
    av_audio_fifo_space()

2012-04-14 - lavfi 2.70.100 / 2.16.0 - avfiltergraph.h
  7432bcf / d7bcc71 Add avfilter_graph_parse2().

2012-04-08 - 6bfb304 / 4d693b0 - lavu 51.46.100 / 51.27.0 - samplefmt.h
  Add av_get_packed_sample_fmt() and av_get_planar_sample_fmt()

2012-03-21 - b75c67d - lavu 51.43.100
  Add bprint.h for bprint API.

2012-02-21 - 9cbf17e - lavc 54.4.100
  Add av_get_pcm_codec() function.

2012-02-16 - 560b224 - libswr 0.7.100
  Add swr_set_matrix() function.

2012-02-09 - c28e7af - lavu 51.39.100
  Add a new installed header libavutil/timestamp.h with timestamp
  utilities.

2012-02-06 - 70ffda3 - lavu 51.38.100
  Add av_parse_ratio() function to parseutils.h.

2012-02-06 - 70ffda3 - lavu 51.38.100
  Add AV_LOG_MAX_OFFSET macro to log.h.

2012-02-02 - 0eaa123 - lavu 51.37.100
  Add public timecode helpers.

2012-01-24 - 0c3577b - lavfi 2.60.100
  Add avfilter_graph_dump.

2012-03-20 - 0ebd836 / 3c90cc2 - lavfo 54.2.0
  Deprecate av_read_packet(), use av_read_frame() with
  AVFMT_FLAG_NOPARSE | AVFMT_FLAG_NOFILLIN in AVFormatContext.flags

2012-03-05 - lavc 54.10.100 / 54.8.0
  f095391 / 6699d07 Add av_get_exact_bits_per_sample()
  f095391 / 9524cf7 Add av_get_audio_frame_duration()

2012-03-04 - 2af8f2c / 44fe77b - lavc 54.8.100 / 54.7.0 - avcodec.h
  Add av_codec_is_encoder/decoder().

2012-03-01 - 1eb7f39 / 442c132 - lavc 54.5.100 / 54.3.0 - avcodec.h
  Add av_packet_shrink_side_data.

2012-02-29 - 79ae084 / dd2a4bc - lavf 54.2.100 / 54.2.0 - avformat.h
  Add AVStream.attached_pic and AV_DISPOSITION_ATTACHED_PIC,
  used for dealing with attached pictures/cover art.

2012-02-25 - 305e4b3 / c9bca80 - lavu 51.41.100 / 51.24.0 - error.h
  Add AVERROR_UNKNOWN
  NOTE: this was backported to 0.8

2012-02-20 - eadd426 / e9cda85 - lavc 54.2.100 / 54.2.0
  Add duration field to AVCodecParserContext

2012-02-20 - eadd426 / 0b42a93 - lavu 51.40.100 / 51.23.1 - mathematics.h
  Add av_rescale_q_rnd()

2012-02-08 - f2b20b7 / 38d5533 - lavu 51.38.101 / 51.22.1 - pixdesc.h
  Add PIX_FMT_PSEUDOPAL flag.

2012-02-08 - f2b20b7 / 52f82a1 - lavc 54.2.100 / 54.1.0
  Add avcodec_encode_video2() and deprecate avcodec_encode_video().

2012-02-01 - 4c677df / 316fc74 - lavc 54.1.0
  Add av_fast_padded_malloc() as alternative for av_realloc() when aligned
  memory is required. The buffer will always have FF_INPUT_BUFFER_PADDING_SIZE
  zero-padded bytes at the end.

2012-01-31 - a369a6b / dd6d3b0 - lavf 54.1.0
  Add avformat_get_riff_video_tags() and avformat_get_riff_audio_tags().
  NOTE: this was backported to 0.8

2012-01-31 - a369a6b / af08d9a - lavc 54.1.0
  Add avcodec_is_open() function.
  NOTE: this was backported to 0.8

2012-01-30 - 151ecc2 / 8b93312 - lavu 51.36.100 / 51.22.0 - intfloat.h
  Add a new installed header libavutil/intfloat.h with int/float punning
  functions.
  NOTE: this was backported to 0.8

2012-01-25 - lavf 53.31.100 / 53.22.0
  3c5fe5b / f1caf01 Allow doing av_write_frame(ctx, NULL) for flushing possible
          buffered data within a muxer. Added AVFMT_ALLOW_FLUSH for
          muxers supporting it (av_write_frame makes sure it is called
          only for muxers with this flag).

2012-01-15 - lavc 53.56.105 / 53.34.0
  New audio encoding API:
  67f5650 / b2c75b6 Add CODEC_CAP_VARIABLE_FRAME_SIZE capability for use by audio
          encoders.
  67f5650 / 5ee5fa0 Add avcodec_fill_audio_frame() as a convenience function.
  67f5650 / b2c75b6 Add avcodec_encode_audio2() and deprecate avcodec_encode_audio().
          Add AVCodec.encode2().

2012-01-12 - b18e17e / 3167dc9 - lavfi 2.59.100 / 2.15.0
  Add a new installed header -- libavfilter/version.h -- with version macros.


-------- 8< --------- FFmpeg 0.9 was cut here -------- 8< ---------

2011-12-08 - a502939 - lavfi 2.52.0
  Add av_buffersink_poll_frame() to buffersink.h.

2011-12-08 - 26c6fec - lavu 51.31.0
  Add av_log_format_line.

2011-12-03 - 976b095 - lavu 51.30.0
  Add AVERROR_BUG.

2011-11-24 - 573ffbb - lavu 51.28.1
  Add av_get_alt_sample_fmt() to samplefmt.h.

2011-11-03 - 96949da - lavu 51.23.0
  Add av_strcasecmp() and av_strncasecmp() to avstring.h.

2011-10-20 - b35e9e1 - lavu 51.22.0
  Add av_strtok() to avstring.h.

2012-01-03 - ad1c8dd / b73ec05 - lavu 51.34.100 / 51.21.0
  Add av_popcount64

2011-12-18 - 7c29313 / 8400b12 - lavc 53.46.1 / 53.28.1
  Deprecate AVFrame.age. The field is unused.

2011-12-12 - 8bc7fe4 / 5266045 - lavf 53.25.0 / 53.17.0
  Add avformat_close_input().
  Deprecate av_close_input_file() and av_close_input_stream().

2011-12-09 - c59b80c / b2890f5 - lavu 51.32.0 / 51.20.0 - audioconvert.h
  Expand the channel layout list.

2011-12-02 - e4de716 / 0eea212 - lavc 53.40.0 / 53.25.0
  Add nb_samples and extended_data fields to AVFrame.
  Deprecate AVCODEC_MAX_AUDIO_FRAME_SIZE.
  Deprecate avcodec_decode_audio3() in favor of avcodec_decode_audio4().
  avcodec_decode_audio4() writes output samples to an AVFrame, which allows
  audio decoders to use get_buffer().

2011-12-04 - e4de716 / 560f773 - lavc 53.40.0 / 53.24.0
  Change AVFrame.data[4]/base[4]/linesize[4]/error[4] to [8] at next major bump.
  Change AVPicture.data[4]/linesize[4] to [8] at next major bump.
  Change AVCodecContext.error[4] to [8] at next major bump.
  Add AV_NUM_DATA_POINTERS to simplify the bump transition.

2011-11-24 - lavu 51.29.0 / 51.19.0
  92afb43 / bd97b2e - add planar RGB pixel formats
  92afb43 / 6b0768e - add PIX_FMT_PLANAR and PIX_FMT_RGB pixel descriptions

2011-11-23 - 8e576d5 / bbb46f3 - lavu 51.27.0 / 51.18.0
  Add av_samples_get_buffer_size(), av_samples_fill_arrays(), and
  av_samples_alloc(), to samplefmt.h.

2011-11-23 - 8e576d5 / 8889cc4 - lavu 51.27.0 / 51.17.0
  Add planar sample formats and av_sample_fmt_is_planar() to samplefmt.h.

2011-11-19 - dbb38bc / f3a29b7 - lavc 53.36.0 / 53.21.0
  Move some AVCodecContext fields to a new private struct, AVCodecInternal,
  which is accessed from a new field, AVCodecContext.internal.
  - fields moved:
      AVCodecContext.internal_buffer       --> AVCodecInternal.buffer
      AVCodecContext.internal_buffer_count --> AVCodecInternal.buffer_count
      AVCodecContext.is_copy               --> AVCodecInternal.is_copy

2011-11-16 - 8709ba9 / 6270671 - lavu 51.26.0 / 51.16.0
  Add av_timegm()

2011-11-13 - lavf 53.21.0 / 53.15.0
  New interrupt callback API, allowing per-AVFormatContext/AVIOContext
  interrupt callbacks.
  5f268ca / 6aa0b98 Add AVIOInterruptCB struct and the interrupt_callback field to
          AVFormatContext.
  5f268ca / 1dee0ac Add avio_open2() with additional parameters. Those are
          an interrupt callback and an options AVDictionary.
          This will allow passing AVOptions to protocols after lavf
          54.0.

2011-11-06 - 13b7781 / ba04ecf - lavu 51.24.0 / 51.14.0
  Add av_strcasecmp() and av_strncasecmp() to avstring.h.

2011-11-06 - 13b7781 / 07b172f - lavu 51.24.0 / 51.13.0
  Add av_toupper()/av_tolower()

2011-11-05 - d8cab5c / b6d08f4 - lavf 53.19.0 / 53.13.0
  Add avformat_network_init()/avformat_network_deinit()

2011-10-27 - 6faf0a2 / 512557b - lavc 53.24.0 / 53.15.0
  Remove avcodec_parse_frame.
  Deprecate AVCodecContext.parse_only and CODEC_CAP_PARSE_ONLY.

2011-10-19 - d049257 / 569129a - lavf 53.17.0 / 53.10.0
  Add avformat_new_stream(). Deprecate av_new_stream().

2011-10-13 - 91eb1b1 / b631fba - lavf 53.16.0 / 53.9.0
  Add AVFMT_NO_BYTE_SEEK AVInputFormat flag.

2011-10-12 - lavu 51.21.0 / 51.12.0
  AVOptions API rewrite.

  - f884ef0 / 145f741 FF_OPT_TYPE* renamed to AV_OPT_TYPE_*
  - new setting/getting functions with slightly different semantics:
        f884ef0 / dac66da av_set_string3 -> av_opt_set
                av_set_double  -> av_opt_set_double
                av_set_q       -> av_opt_set_q
                av_set_int     -> av_opt_set_int

        f884ef0 / 41d9d51 av_get_string  -> av_opt_get
                av_get_double  -> av_opt_get_double
                av_get_q       -> av_opt_get_q
                av_get_int     -> av_opt_get_int

  - f884ef0 / 8c5dcaa trivial rename av_next_option -> av_opt_next
  - f884ef0 / 641c7af new functions - av_opt_child_next, av_opt_child_class_next
    and av_opt_find2()

2011-09-22 - a70e787 - lavu 51.17.0
  Add av_x_if_null().

2011-09-18 - 645cebb - lavc 53.16.0
  Add showall flag2

2011-09-16 - ea8de10 - lavfi 2.42.0
  Add avfilter_all_channel_layouts.

2011-09-16 - 9899037 - lavfi 2.41.0
  Rename avfilter_all_* function names to avfilter_make_all_*.

  In particular, apply the renames:
  avfilter_all_formats         -> avfilter_make_all_formats
  avfilter_all_channel_layouts -> avfilter_make_all_channel_layouts
  avfilter_all_packing_formats -> avfilter_make_all_packing_formats

2011-09-12 - 4381bdd - lavfi 2.40.0
  Change AVFilterBufferRefAudioProps.sample_rate type from uint32_t to int.

2011-09-12 - 2c03174 - lavfi 2.40.0
  Simplify signature for avfilter_get_audio_buffer(), make it
  consistent with avfilter_get_video_buffer().

2011-09-06 - 4f7dfe1 - lavfi 2.39.0
  Rename libavfilter/vsink_buffer.h to libavfilter/buffersink.h.

2011-09-06 - c4415f6 - lavfi 2.38.0
  Unify video and audio sink API.

  In particular, add av_buffersink_get_buffer_ref(), deprecate
  av_vsink_buffer_get_video_buffer_ref() and change the value for the
  opaque field passed to the abuffersink init function.

2011-09-04 - 61e2e29 - lavu 51.16.0
  Add av_asprintf().

2011-08-22 - dacd827 - lavf 53.10.0
  Add av_find_program_from_stream().

2011-08-20 - 69e2c1a - lavu 51.13.0
  Add av_get_media_type_string().

2011-09-03 - 1889c67 / fb4ca26 - lavc 53.13.0
                       lavf 53.11.0
                       lsws  2.1.0
  Add {avcodec,avformat,sws}_get_class().

2011-08-03 - 1889c67 / c11fb82 - lavu 51.15.0
  Add AV_OPT_SEARCH_FAKE_OBJ flag for av_opt_find() function.

2011-08-14 - 323b930 - lavu 51.12.0
  Add av_fifo_peek2(), deprecate av_fifo_peek().

2011-08-26 - lavu 51.14.0 / 51.9.0
  - 976a8b2 / add41de..976a8b2 / abc78a5 Do not include intfloat_readwrite.h,
    mathematics.h, rational.h, pixfmt.h, or log.h from avutil.h.

2011-08-16 - 27fbe31 / 48f9e45 - lavf 53.11.0 / 53.8.0
  Add avformat_query_codec().

2011-08-16 - 27fbe31 / bca06e7 - lavc 53.11.0
  Add avcodec_get_type().

2011-08-06 - 0cb233c / 2f63440 - lavf 53.7.0
  Add error_recognition to AVFormatContext.

2011-08-02 - 1d186e9 / 9d39cbf - lavc 53.9.1
  Add AV_PKT_FLAG_CORRUPT AVPacket flag.

2011-07-16 - b57df29 - lavfi 2.27.0
  Add audio packing negotiation fields and helper functions.

  In particular, add AVFilterPacking enum, planar, in_packings and
  out_packings fields to AVFilterLink, and the functions:
  avfilter_set_common_packing_formats()
  avfilter_all_packing_formats()

2011-07-10 - 3602ad7 / a67c061 - lavf 53.6.0
  Add avformat_find_stream_info(), deprecate av_find_stream_info().
  NOTE: this was backported to 0.7

2011-07-10 - 3602ad7 / 0b950fe - lavc 53.8.0
  Add avcodec_open2(), deprecate avcodec_open().
  NOTE: this was backported to 0.7

  Add avcodec_alloc_context3. Deprecate avcodec_alloc_context() and
  avcodec_alloc_context2().

2011-07-01 - b442ca6 - lavf 53.5.0 - avformat.h
  Add function av_get_output_timestamp().

2011-06-28 - 5129336 - lavu 51.11.0 - avutil.h
  Define the AV_PICTURE_TYPE_NONE value in AVPictureType enum.


-------- 8< --------- FFmpeg 0.7 was cut here -------- 8< ---------



-------- 8< --------- FFmpeg 0.8 was cut here -------- 8< ---------

2011-06-19 - fd2c0a5 - lavfi 2.23.0 - avfilter.h
  Add layout negotiation fields and helper functions.

  In particular, add in_chlayouts and out_chlayouts to AVFilterLink,
  and the functions:
  avfilter_set_common_sample_formats()
  avfilter_set_common_channel_layouts()
  avfilter_all_channel_layouts()

2011-06-19 - 527ca39 - lavfi 2.22.0 - AVFilterFormats
  Change type of AVFilterFormats.formats from int * to int64_t *,
  and update formats handling API accordingly.

  avfilter_make_format_list() still takes a int32_t array and converts
  it to int64_t. A new function, avfilter_make_format64_list(), that
  takes int64_t arrays has been added.

2011-06-19 - 44f669e - lavfi 2.21.0 - vsink_buffer.h
  Add video sink buffer and vsink_buffer.h public header.

2011-06-12 - 9fdf772 - lavfi 2.18.0 - avcodec.h
  Add avfilter_get_video_buffer_ref_from_frame() function in
  libavfilter/avcodec.h.

2011-06-12 - c535494 - lavfi 2.17.0 - avfiltergraph.h
  Add avfilter_inout_alloc() and avfilter_inout_free() functions.

2011-06-12 - 6119b23 - lavfi 2.16.0 - avfilter_graph_parse()
  Change avfilter_graph_parse() signature.

2011-06-23 - 686959e / 67e9ae1 - lavu 51.10.0 / 51.8.0 - attributes.h
  Add av_printf_format().

2011-06-16 - 2905e3f / 05e84c9, 2905e3f / 25de595 - lavf 53.4.0 / 53.2.0 - avformat.h
  Add avformat_open_input and avformat_write_header().
  Deprecate av_open_input_stream, av_open_input_file,
  AVFormatParameters and av_write_header.

2011-06-16 - 2905e3f / 7e83e1c, 2905e3f / dc59ec5 - lavu 51.9.0 / 51.7.0 - opt.h
  Add av_opt_set_dict() and av_opt_find().
  Deprecate av_find_opt().
  Add AV_DICT_APPEND flag.

2011-06-10 - 45fb647 / cb7c11c - lavu 51.6.0 - opt.h
  Add av_opt_flag_is_set().

2011-06-10 - c381960 - lavfi 2.15.0 - avfilter_get_audio_buffer_ref_from_arrays
  Add avfilter_get_audio_buffer_ref_from_arrays() to avfilter.h.

2011-06-09 - f9ecb84 / d9f80ea - lavu 51.8.0 - AVMetadata
  Move AVMetadata from lavf to lavu and rename it to
  AVDictionary -- new installed header dict.h.
  All av_metadata_* functions renamed to av_dict_*.

2011-06-07 - d552f61 / a6703fa - lavu 51.8.0 - av_get_bytes_per_sample()
  Add av_get_bytes_per_sample() in libavutil/samplefmt.h.
  Deprecate av_get_bits_per_sample_fmt().

2011-06-05 - f956924 / b39b062 - lavu 51.8.0 - opt.h
  Add av_opt_free convenience function.

2011-06-06 - 95a0242 - lavfi 2.14.0 - AVFilterBufferRefAudioProps
  Remove AVFilterBufferRefAudioProps.size, and use nb_samples in
  avfilter_get_audio_buffer() and avfilter_default_get_audio_buffer() in
  place of size.

2011-06-06 - 0bc2cca - lavu 51.6.0 - av_samples_alloc()
  Switch nb_channels and nb_samples parameters order in
  av_samples_alloc().

2011-06-06 - e1c7414 - lavu 51.5.0 - av_samples_*
  Change the data layout created by av_samples_fill_arrays() and
  av_samples_alloc().

2011-06-06 - 27bcf55 - lavfi 2.13.0 - vsrc_buffer.h
  Make av_vsrc_buffer_add_video_buffer_ref() accepts an additional
  flags parameter in input.

2011-06-03 - e977ca2 - lavfi 2.12.0 - avfilter_link_free()
  Add avfilter_link_free() function.

2011-06-02 - 5ad38d9 - lavu 51.4.0 - av_force_cpu_flags()
  Add av_cpu_flags() in libavutil/cpu.h.

2011-05-28 - e71f260 - lavu 51.3.0 - pixdesc.h
  Add av_get_pix_fmt_name() in libavutil/pixdesc.h, and deprecate
  avcodec_get_pix_fmt_name() in libavcodec/avcodec.h in its favor.

2011-05-25 - 39e4206 / 30315a8 - lavf 53.3.0 - avformat.h
  Add fps_probe_size to AVFormatContext.

2011-05-22 - 5ecdfd0 - lavf 53.2.0 - avformat.h
  Introduce avformat_alloc_output_context2() and deprecate
  avformat_alloc_output_context().

2011-05-22 - 83db719 - lavfi 2.10.0 - vsrc_buffer.h
  Make libavfilter/vsrc_buffer.h public.

2011-05-19 - c000a9f - lavfi 2.8.0 - avcodec.h
  Add av_vsrc_buffer_add_frame() to libavfilter/avcodec.h.

2011-05-14 - 9fdf772 - lavfi 2.6.0 - avcodec.h
  Add avfilter_get_video_buffer_ref_from_frame() to libavfilter/avcodec.h.

2011-05-18 - 75a37b5 / 64150ff - lavc 53.7.0 - AVCodecContext.request_sample_fmt
  Add request_sample_fmt field to AVCodecContext.

2011-05-10 - 59eb12f / 188dea1 - lavc 53.6.0 - avcodec.h
  Deprecate AVLPCType and the following fields in
  AVCodecContext: lpc_coeff_precision, prediction_order_method,
  min_partition_order, max_partition_order, lpc_type, lpc_passes.
  Corresponding FLAC encoder options should be used instead.

2011-05-07 - 9fdf772 - lavfi 2.5.0 - avcodec.h
  Add libavfilter/avcodec.h header and avfilter_copy_frame_props()
  function.

2011-05-07 - 18ded93 - lavc 53.5.0 - AVFrame
  Add format field to AVFrame.

2011-05-07 - 22333a6 - lavc 53.4.0 - AVFrame
  Add width and height fields to AVFrame.

2011-05-01 - 35fe66a - lavfi 2.4.0 - avfilter.h
  Rename AVFilterBufferRefVideoProps.pixel_aspect to
  sample_aspect_ratio.

2011-05-01 - 77e9dee - lavc 53.3.0 - AVFrame
  Add a sample_aspect_ratio field to AVFrame.

2011-05-01 - 1ba5727 - lavc 53.2.0 - AVFrame
  Add a pkt_pos field to AVFrame.

2011-04-29 - 35ceaa7 - lavu 51.2.0 - mem.h
  Add av_dynarray_add function for adding
  an element to a dynamic array.

2011-04-26 - d7e5aeb / bebe72f - lavu 51.1.0 - avutil.h
  Add AVPictureType enum and av_get_picture_type_char(), deprecate
  FF_*_TYPE defines and av_get_pict_type_char() defined in
  libavcodec/avcodec.h.

2011-04-26 - d7e5aeb / 10d3940 - lavfi 2.3.0 - avfilter.h
  Add pict_type and key_frame fields to AVFilterBufferRefVideo.

2011-04-26 - d7e5aeb / 7a11c82 - lavfi 2.2.0 - vsrc_buffer
  Add sample_aspect_ratio fields to vsrc_buffer arguments

2011-04-21 - 8772156 / 94f7451 - lavc 53.1.0 - avcodec.h
  Add CODEC_CAP_SLICE_THREADS for codecs supporting sliced threading.

2011-04-15 - lavc 52.120.0 - avcodec.h
  AVPacket structure got additional members for passing side information:
    c407984 / 4de339e introduce side information for AVPacket
    c407984 / 2d8591c make containers pass palette change in AVPacket

2011-04-12 - lavf 52.107.0 - avio.h
  Avio cleanup, part II - deprecate the entire URLContext API:
    c55780d / 175389c add avio_check as a replacement for url_exist
    9891004 / ff1ec0c add avio_pause and avio_seek_time as replacements
            for _av_url_read_fseek/fpause
    d4d0932 / cdc6a87 deprecate av_protocol_next(), avio_enum_protocols
            should be used instead.
    c88caa5 / 80c6e23 rename url_set_interrupt_cb->avio_set_interrupt_cb.
    c88caa5 / f87b1b3 rename open flags: URL_* -> AVIO_*
    d4d0932 / f8270bb add avio_enum_protocols.
    d4d0932 / 5593f03 deprecate URLProtocol.
    d4d0932 / c486dad deprecate URLContext.
    d4d0932 / 026e175 deprecate the typedef for URLInterruptCB
    c88caa5 / 8e76a19 deprecate av_register_protocol2.
    11d7841 / b840484 deprecate URL_PROTOCOL_FLAG_NESTED_SCHEME
    11d7841 / 1305d93 deprecate av_url_read_seek
    11d7841 / fa104e1 deprecate av_url_read_pause
    434f248 / 727c7aa deprecate url_get_filename().
    434f248 / 5958df3 deprecate url_max_packet_size().
    434f248 / 1869ea0 deprecate url_get_file_handle().
    434f248 / 32a97d4 deprecate url_filesize().
    434f248 / e52a914 deprecate url_close().
    434f248 / 58a48c6 deprecate url_seek().
    434f248 / 925e908 deprecate url_write().
    434f248 / dce3756 deprecate url_read_complete().
    434f248 / bc371ac deprecate url_read().
    434f248 / 0589da0 deprecate url_open().
    434f248 / 62eaaea deprecate url_connect.
    434f248 / 5652bb9 deprecate url_alloc.
    434f248 / 333e894 deprecate url_open_protocol
    434f248 / e230705 deprecate url_poll and URLPollEntry

2011-04-08 - lavf 52.106.0 - avformat.h
  Minor avformat.h cleanup:
    d4d0932 / a9bf9d8 deprecate av_guess_image2_codec
    d4d0932 / c3675df rename avf_sdp_create->av_sdp_create

2011-04-03 - lavf 52.105.0 - avio.h
  Large-scale renaming/deprecating of AVIOContext-related functions:
    2cae980 / 724f6a0 deprecate url_fdopen
    2cae980 / 403ee83 deprecate url_open_dyn_packet_buf
    2cae980 / 6dc7d80 rename url_close_dyn_buf       -> avio_close_dyn_buf
    2cae980 / b92c545 rename url_open_dyn_buf        -> avio_open_dyn_buf
    2cae980 / 8978fed introduce an AVIOContext.seekable field as a replacement for
            AVIOContext.is_streamed and url_is_streamed()
    1caa412 / b64030f deprecate get_checksum()
    1caa412 / 4c4427a deprecate init_checksum()
    2fd41c9 / 4ec153b deprecate udp_set_remote_url/get_local_port
    4fa0e24 / 933e90a deprecate av_url_read_fseek/fpause
    4fa0e24 / 8d9769a deprecate url_fileno
    0fecf26 / b7f2fdd rename put_flush_packet -> avio_flush
    0fecf26 / 35f1023 deprecate url_close_buf
    0fecf26 / 83fddae deprecate url_open_buf
    0fecf26 / d9d86e0 rename url_fprintf -> avio_printf
    0fecf26 / 59f65d9 deprecate url_setbufsize
    6947b0c / 3e68b3b deprecate url_ferror
    e8bb2e2 deprecate url_fget_max_packet_size
    76aa876 rename url_fsize -> avio_size
    e519753 deprecate url_fgetc
    655e45e deprecate url_fgets
    a2704c9 rename url_ftell -> avio_tell
    e16ead0 deprecate get_strz() in favor of avio_get_str
    0300db8,2af07d3 rename url_fskip -> avio_skip
    6b4aa5d rename url_fseek -> avio_seek
    61840b4 deprecate put_tag
    22a3212 rename url_fopen/fclose -> avio_open/close.
    0ac8e2b deprecate put_nbyte
    77eb550 rename put_byte          -> avio_w8
                   put_[b/l]e<type>  -> avio_w[b/l]<type>
                   put_buffer        -> avio_write
    b7effd4 rename get_byte          -> avio_r8,
                   get_[b/l]e<type>  -> avio_r[b/l]<type>
                   get_buffer        -> avio_read
    b3db9ce deprecate get_partial_buffer
    8d9ac96 rename av_alloc_put_byte -> avio_alloc_context

2011-03-25 - 27ef7b1 / 34b47d7 - lavc 52.115.0 - AVCodecContext.audio_service_type
  Add audio_service_type field to AVCodecContext.

2011-03-17 - e309fdc - lavu 50.40.0 - pixfmt.h
  Add PIX_FMT_BGR48LE and PIX_FMT_BGR48BE pixel formats

2011-03-02 - 863c471 - lavf  52.103.0 - av_pkt_dump2, av_pkt_dump_log2
  Add new functions av_pkt_dump2, av_pkt_dump_log2 that uses the
  source stream timebase for outputting timestamps. Deprecate
  av_pkt_dump and av_pkt_dump_log.

2011-02-20 - e731b8d - lavf  52.102.0 - avio.h
  * e731b8d - rename init_put_byte() to ffio_init_context(), deprecating the
              original, and move it to a private header so it is no longer
              part of our public API. Instead, use av_alloc_put_byte().
  * ae628ec - rename ByteIOContext to AVIOContext.

2011-02-16 - 09d171b - lavf  52.101.0 - avformat.h
                       lavu  52.39.0  - parseutils.h
  * 610219a - Add av_ prefix to dump_format().
  * f6c7375 - Replace parse_date() in lavf with av_parse_time() in lavu.
  * ab0287f - Move find_info_tag from lavf to lavu and add av_prefix to it.

2011-02-15 - lavu 52.38.0 - merge libavcore
  libavcore is merged back completely into libavutil

2011-02-10 - 55bad0c - lavc 52.113.0 - vbv_delay
  Add vbv_delay field to AVCodecContext

2011-02-14 - 24a83bd - lavf 52.100.0 - AV_DISPOSITION_CLEAN_EFFECTS
  Add AV_DISPOSITION_CLEAN_EFFECTS disposition flag.

2011-02-14 - 910b5b8 - lavfi 1.76.0 - AVFilterLink sample_aspect_ratio
  Add sample_aspect_ratio field to AVFilterLink.

2011-02-10 - 12c14cd - lavf 52.99.0 - AVStream.disposition
  Add AV_DISPOSITION_HEARING_IMPAIRED and AV_DISPOSITION_VISUAL_IMPAIRED.

2011-02-09 - c0b102c - lavc 52.112.0 - avcodec_thread_init()
  Deprecate avcodec_thread_init()/avcodec_thread_free() use; instead
  set thread_count before calling avcodec_open.

2011-02-09 - 37b00b4 - lavc 52.111.0 - threading API
  Add CODEC_CAP_FRAME_THREADS with new restrictions on get_buffer()/
  release_buffer()/draw_horiz_band() callbacks for appropriate codecs.
  Add thread_type and active_thread_type fields to AVCodecContext.

2011-02-08 - 3940caa - lavf 52.98.0 - av_probe_input_buffer
  Add av_probe_input_buffer() to avformat.h for probing format from a
  ByteIOContext.

2011-02-06 - fe174fc - lavf 52.97.0 - avio.h
  Add flag for non-blocking protocols: URL_FLAG_NONBLOCK

2011-02-04 - f124b08 - lavf 52.96.0 - avformat_free_context()
  Add avformat_free_context() in avformat.h.

2011-02-03 - f5b82f4 - lavc 52.109.0 - add CODEC_ID_PRORES
  Add CODEC_ID_PRORES to avcodec.h.

2011-02-03 - fe9a3fb - lavc 52.109.0 - H.264 profile defines
  Add defines for H.264 * Constrained Baseline and Intra profiles

2011-02-02 - lavf 52.95.0
  * 50196a9 - add a new installed header version.h.
  * 4efd5cf, dccbd97, 93b78d1 - add several variants of public
    avio_{put,get}_str* functions.  Deprecate corresponding semi-public
    {put,get}_str*.

2011-02-02 - dfd2a00 - lavu 50.37.0 - log.h
  Make av_dlog public.

2011-01-31 - 7b3ea55 - lavfi 1.76.0 - vsrc_buffer
  Add sample_aspect_ratio fields to vsrc_buffer arguments

2011-01-31 - 910b5b8 - lavfi 1.75.0 - AVFilterLink sample_aspect_ratio
  Add sample_aspect_ratio field to AVFilterLink.

2011-01-15 - a242ac3 - lavfi 1.74.0 - AVFilterBufferRefAudioProps
  Rename AVFilterBufferRefAudioProps.samples_nb to nb_samples.

2011-01-14 - 7f88a5b - lavf 52.93.0 - av_metadata_copy()
  Add av_metadata_copy() in avformat.h.

2011-01-07 - 81c623f - lavc 52.107.0 - deprecate reordered_opaque
  Deprecate reordered_opaque in favor of pkt_pts/dts.

2011-01-07 - 1919fea - lavc 52.106.0 - pkt_dts
  Add pkt_dts to AVFrame, this will in the future allow multithreading decoders
  to not mess up dts.

2011-01-07 - 393cbb9 - lavc 52.105.0 - pkt_pts
  Add pkt_pts to AVFrame.

2011-01-07 - 060ec0a - lavc 52.104.0 - av_get_profile_name()
  Add av_get_profile_name to libavcodec/avcodec.h.

2010-12-27 - 0ccabee - lavfi 1.71.0 - AV_PERM_NEG_LINESIZES
  Add AV_PERM_NEG_LINESIZES in avfilter.h.

2010-12-27 - 9128ae0 - lavf 52.91.0 - av_find_best_stream()
  Add av_find_best_stream to libavformat/avformat.h.

2010-12-27 - 107a7e3 - lavf 52.90.0
  Add AVFMT_NOSTREAMS flag for formats with no streams,
  like e.g. text metadata.

2010-12-22 - 0328b9e - lavu 50.36.0 - file.h
  Add functions av_file_map() and av_file_unmap() in file.h.

2010-12-19 - 0bc55f5 - lavu 50.35.0 - error.h
  Add "not found" error codes:
  AVERROR_DEMUXER_NOT_FOUND
  AVERROR_MUXER_NOT_FOUND
  AVERROR_DECODER_NOT_FOUND
  AVERROR_ENCODER_NOT_FOUND
  AVERROR_PROTOCOL_NOT_FOUND
  AVERROR_FILTER_NOT_FOUND
  AVERROR_BSF_NOT_FOUND
  AVERROR_STREAM_NOT_FOUND

2010-12-09 - c61cdd0 - lavcore 0.16.0 - avcore.h
  Move AV_NOPTS_VALUE, AV_TIME_BASE, AV_TIME_BASE_Q symbols from
  avcodec.h to avcore.h.

2010-12-04 - 16cfc96 - lavc 52.98.0 - CODEC_CAP_NEG_LINESIZES
  Add CODEC_CAP_NEG_LINESIZES codec capability flag in avcodec.h.

2010-12-04 - bb4afa1 - lavu 50.34.0 - av_get_pix_fmt_string()
  Deprecate avcodec_pix_fmt_string() in favor of
  pixdesc.h/av_get_pix_fmt_string().

2010-12-04 - 4da12e3 - lavcore 0.15.0 - av_image_alloc()
  Add av_image_alloc() to libavcore/imgutils.h.

2010-12-02 - 037be76 - lavfi 1.67.0 - avfilter_graph_create_filter()
  Add function avfilter_graph_create_filter() in avfiltergraph.h.

2010-11-25 - 4723bc2 - lavfi 1.65.0 - avfilter_get_video_buffer_ref_from_arrays()
  Add function avfilter_get_video_buffer_ref_from_arrays() in
  avfilter.h.

2010-11-21 - 176a615 - lavcore 0.14.0 - audioconvert.h
  Add a public audio channel API in audioconvert.h, and deprecate the
  corresponding functions in libavcodec:
  avcodec_get_channel_name()
  avcodec_get_channel_layout()
  avcodec_get_channel_layout_string()
  avcodec_channel_layout_num_channels()
  and the CH_* macros defined in libavcodec/avcodec.h.

2010-11-21 - 6bfc268 - lavf 52.85.0 - avformat.h
  Add av_append_packet().

2010-11-21 - a08d918 - lavc 52.97.0 - avcodec.h
  Add av_grow_packet().

2010-11-17 - 0985e1a - lavcore 0.13.0 - parseutils.h
  Add av_parse_color() declared in libavcore/parseutils.h.

2010-11-13 - cb2c971 - lavc 52.95.0 - AVCodecContext
  Add AVCodecContext.subtitle_header and AVCodecContext.subtitle_header_size
  fields.

2010-11-13 - 5aaea02 - lavfi 1.62.0 - avfiltergraph.h
  Make avfiltergraph.h public.

2010-11-13 - 4fcbb2a - lavfi 1.61.0 - avfiltergraph.h
  Remove declarations from avfiltergraph.h for the functions:
  avfilter_graph_check_validity()
  avfilter_graph_config_links()
  avfilter_graph_config_formats()
  which are now internal.
  Use avfilter_graph_config() instead.

2010-11-08 - d2af720 - lavu 50.33.0 - eval.h
  Deprecate functions:
  av_parse_and_eval_expr(),
  av_parse_expr(),
  av_eval_expr(),
  av_free_expr(),
  in favor of the functions:
  av_expr_parse_and_eval(),
  av_expr_parse(),
  av_expr_eval(),
  av_expr_free().

2010-11-08 - 24de0ed - lavfi 1.59.0 - avfilter_free()
  Rename avfilter_destroy() to avfilter_free().
  This change breaks libavfilter API/ABI.

2010-11-07 - 1e80a0e - lavfi 1.58.0 - avfiltergraph.h
  Remove graphparser.h header, move AVFilterInOut and
  avfilter_graph_parse() declarations to libavfilter/avfiltergraph.h.

2010-11-07 - 7313132 - lavfi 1.57.0 - AVFilterInOut
  Rename field AVFilterInOut.filter to AVFilterInOut.filter_ctx.
  This change breaks libavfilter API.

2010-11-04 - 97dd1e4 - lavfi 1.56.0 - avfilter_graph_free()
  Rename avfilter_graph_destroy() to avfilter_graph_free().
  This change breaks libavfilter API/ABI.

2010-11-04 - e15aeea - lavfi 1.55.0 - avfilter_graph_alloc()
  Add avfilter_graph_alloc() to libavfilter/avfiltergraph.h.

2010-11-02 - 6f84cd1 - lavcore 0.12.0 - av_get_bits_per_sample_fmt()
  Add av_get_bits_per_sample_fmt() to libavcore/samplefmt.h and
  deprecate av_get_bits_per_sample_format().

2010-11-02 - d63e456 - lavcore 0.11.0 - samplefmt.h
  Add sample format functions in libavcore/samplefmt.h:
  av_get_sample_fmt_name(),
  av_get_sample_fmt(),
  av_get_sample_fmt_string(),
  and deprecate the corresponding libavcodec/audioconvert.h functions:
  avcodec_get_sample_fmt_name(),
  avcodec_get_sample_fmt(),
  avcodec_sample_fmt_string().

2010-11-02 - 262d1c5 - lavcore 0.10.0 - samplefmt.h
  Define enum AVSampleFormat in libavcore/samplefmt.h, deprecate enum
  SampleFormat.

2010-10-16 - 2a24df9 - lavfi 1.52.0 - avfilter_graph_config()
  Add the function avfilter_graph_config() in avfiltergraph.h.

2010-10-15 - 03700d3 - lavf 52.83.0 - metadata API
  Change demuxers to export metadata in generic format and
  muxers to accept generic format. Deprecate the public
  conversion API.

2010-10-10 - 867ae7a - lavfi 1.49.0 - AVFilterLink.time_base
  Add time_base field to AVFilterLink.

2010-09-27 - c85eef4 - lavu 50.31.0 - av_set_options_string()
  Move av_set_options_string() from libavfilter/parseutils.h to
  libavutil/opt.h.

2010-09-27 - acc0490 - lavfi 1.47.0 - AVFilterLink
  Make the AVFilterLink fields srcpad and dstpad store the pointers to
  the source and destination pads, rather than their indexes.

2010-09-27 - 372e288 - lavu 50.30.0 - av_get_token()
  Move av_get_token() from libavfilter/parseutils.h to
  libavutil/avstring.h.

2010-09-26 - 635d4ae - lsws 0.12.0 - swscale.h
  Add the functions sws_alloc_context() and sws_init_context().

2010-09-26 - 6ed0404 - lavu 50.29.0 - opt.h
  Move libavcodec/opt.h to libavutil/opt.h.

2010-09-24 - 1c1c80f - lavu 50.28.0 - av_log_set_flags()
  Default of av_log() changed due to many problems to the old no repeat
  detection. Read the docs of AV_LOG_SKIP_REPEATED in log.h before
  enabling it for your app!.

2010-09-24 - f66eb58 - lavc 52.90.0 - av_opt_show2()
  Deprecate av_opt_show() in favor or av_opt_show2().

2010-09-14 - bc6f0af - lavu 50.27.0 - av_popcount()
  Add av_popcount() to libavutil/common.h.

2010-09-08 - c6c98d0 - lavu 50.26.0 - av_get_cpu_flags()
  Add av_get_cpu_flags().

2010-09-07 - 34017fd - lavcore 0.9.0 - av_image_copy()
  Add av_image_copy().

2010-09-07 - 9686abb - lavcore 0.8.0 - av_image_copy_plane()
  Add av_image_copy_plane().

2010-09-07 - 9b7269e - lavcore 0.7.0 - imgutils.h
  Adopt hierarchical scheme for the imgutils.h function names,
  deprecate the old names.

2010-09-04 - 7160bb7 - lavu 50.25.0 - AV_CPU_FLAG_*
  Deprecate the FF_MM_* flags defined in libavcodec/avcodec.h in favor
  of the AV_CPU_FLAG_* flags defined in libavutil/cpu.h.

2010-08-26 - 5da19b5 - lavc 52.87.0 - avcodec_get_channel_layout()
  Add avcodec_get_channel_layout() in audioconvert.h.

2010-08-20 - e344336 - lavcore 0.6.0 - av_fill_image_max_pixsteps()
  Rename av_fill_image_max_pixstep() to av_fill_image_max_pixsteps().

2010-08-18 - a6ddf8b - lavcore 0.5.0 - av_fill_image_max_pixstep()
  Add av_fill_image_max_pixstep() in imgutils.h.

2010-08-17 - 4f2d2e4 - lavu 50.24.0 - AV_NE()
  Add the AV_NE macro.

2010-08-17 - ad2c950 - lavfi 1.36.0 - audio framework
  Implement AVFilterBufferRefAudioProps struct for audio properties,
  get_audio_buffer(), filter_samples() functions and related changes.

2010-08-12 - 81c1eca - lavcore 0.4.0 - av_get_image_linesize()
  Add av_get_image_linesize() in imgutils.h.

2010-08-11 - c1db7bf - lavfi 1.34.0 - AVFilterBufferRef
  Resize data and linesize arrays in AVFilterBufferRef to 8.

  This change breaks libavfilter API/ABI.

2010-08-11 - 9f08d80 - lavc 52.85.0 - av_picture_data_copy()
  Add av_picture_data_copy in avcodec.h.

2010-08-11 - 84c0386 - lavfi 1.33.0 - avfilter_open()
  Change avfilter_open() signature:
  AVFilterContext *avfilter_open(AVFilter *filter, const char *inst_name) ->
  int avfilter_open(AVFilterContext **filter_ctx, AVFilter *filter, const char *inst_name);

  This change breaks libavfilter API/ABI.

2010-08-11 - cc80caf - lavfi 1.32.0 - AVFilterBufferRef
  Add a type field to AVFilterBufferRef, and move video specific
  properties to AVFilterBufferRefVideoProps.

  This change breaks libavfilter API/ABI.

2010-08-07 - 5d4890d - lavfi 1.31.0 - AVFilterLink
  Rename AVFilterLink fields:
  AVFilterLink.srcpic    ->  AVFilterLink.src_buf
  AVFilterLink.cur_pic   ->  AVFilterLink.cur_buf
  AVFilterLink.outpic    ->  AVFilterLink.out_buf

2010-08-07 - 7fce481 - lavfi 1.30.0
  Rename functions and fields:
  avfilter_(un)ref_pic       -> avfilter_(un)ref_buffer
  avfilter_copy_picref_props -> avfilter_copy_buffer_ref_props
  AVFilterBufferRef.pic      -> AVFilterBufferRef.buffer

2010-08-07 - ecc8dad - lavfi 1.29.0 - AVFilterBufferRef
  Rename AVFilterPicRef to AVFilterBufferRef.

2010-08-07 - d54e094 - lavfi 1.28.0 - AVFilterBuffer
  Move format field from AVFilterBuffer to AVFilterPicRef.

2010-08-06 - bf176f5 - lavcore 0.3.0 - av_check_image_size()
  Deprecate avcodec_check_dimensions() in favor of the function
  av_check_image_size() defined in libavcore/imgutils.h.

2010-07-30 - 56b5e9d - lavfi 1.27.0 - AVFilterBuffer
  Increase size of the arrays AVFilterBuffer.data and
  AVFilterBuffer.linesize from 4 to 8.

  This change breaks libavfilter ABI.

2010-07-29 - e7bd48a - lavcore 0.2.0 - imgutils.h
  Add functions av_fill_image_linesizes() and
  av_fill_image_pointers(), declared in libavcore/imgutils.h.

2010-07-27 - 126b638 - lavcore 0.1.0 - parseutils.h
  Deprecate av_parse_video_frame_size() and av_parse_video_frame_rate()
  defined in libavcodec in favor of the newly added functions
  av_parse_video_size() and av_parse_video_rate() declared in
  libavcore/parseutils.h.

2010-07-23 - 4485247 - lavu 50.23.0 - mathematics.h
  Add the M_PHI constant definition.

2010-07-22 - bdab614 - lavfi 1.26.0 - media format generalization
  Add a type field to AVFilterLink.

  Change the field types:
  enum PixelFormat format   -> int format   in AVFilterBuffer
  enum PixelFormat *formats -> int *formats in AVFilterFormats
  enum PixelFormat *format  -> int format   in AVFilterLink

  Change the function signatures:
  AVFilterFormats *avfilter_make_format_list(const enum PixelFormat *pix_fmts); ->
  AVFilterFormats *avfilter_make_format_list(const int *fmts);

  int avfilter_add_colorspace(AVFilterFormats **avff, enum PixelFormat pix_fmt); ->
  int avfilter_add_format    (AVFilterFormats **avff, int fmt);

  AVFilterFormats *avfilter_all_colorspaces(void); ->
  AVFilterFormats *avfilter_all_formats    (enum AVMediaType type);

  This change breaks libavfilter API/ABI.

2010-07-21 - aac6ca6 - lavcore 0.0.0
  Add libavcore.

2010-07-17 - b5c582f - lavfi 1.25.0 - AVFilterBuffer
  Remove w and h fields from AVFilterBuffer.

2010-07-17 - f0d77b2 - lavfi 1.24.0 - AVFilterBuffer
  Rename AVFilterPic to AVFilterBuffer.

2010-07-17 - 57fe80f - lavf 52.74.0 - url_fskip()
  Make url_fskip() return an int error code instead of void.

2010-07-11 - 23940f1 - lavc 52.83.0
  Add AVCodecContext.lpc_type and AVCodecContext.lpc_passes fields.
  Add AVLPCType enum.
  Deprecate AVCodecContext.use_lpc.

2010-07-11 - e1d7c88 - lavc 52.82.0 - avsubtitle_free()
  Add a function for free the contents of a AVSubtitle generated by
  avcodec_decode_subtitle.

2010-07-11 - b91d08f - lavu 50.22.0 - bswap.h and intreadwrite.h
  Make the bswap.h and intreadwrite.h API public.

2010-07-08 - ce1cd1c - lavu 50.21.0 - pixdesc.h
  Rename read/write_line() to av_read/write_image_line().

2010-07-07 - 4d508e4 - lavfi 1.21.0 - avfilter_copy_picref_props()
  Add avfilter_copy_picref_props().

2010-07-03 - 2d525ef - lavc 52.79.0
  Add FF_COMPLIANCE_UNOFFICIAL and change all instances of
  FF_COMPLIANCE_INOFFICIAL to use FF_COMPLIANCE_UNOFFICIAL.

2010-07-02 - 89eec74 - lavu 50.20.0 - lfg.h
  Export av_lfg_init(), av_lfg_get(), av_mlfg_get(), and av_bmg_get() through
  lfg.h.

2010-06-28 - a52e2c3 - lavfi 1.20.1 - av_parse_color()
  Extend av_parse_color() syntax, make it accept an alpha value specifier and
  set the alpha value to 255 by default.

2010-06-22 - 735cf6b - lavf 52.71.0 - URLProtocol.priv_data_size, priv_data_class
  Add priv_data_size and priv_data_class to URLProtocol.

2010-06-22 - ffbb289 - lavf 52.70.0 - url_alloc(), url_connect()
  Add url_alloc() and url_connect().

2010-06-22 - 9b07a2d - lavf 52.69.0 - av_register_protocol2()
  Add av_register_protocol2(), deprecating av_register_protocol().

2010-06-09 - 65db058 - lavu 50.19.0 - av_compare_mod()
  Add av_compare_mod() to libavutil/mathematics.h.

2010-06-05 - 0b99215 - lavu 50.18.0 - eval API
  Make the eval API public.

2010-06-04 - 31878fc - lavu 50.17.0 - AV_BASE64_SIZE
  Add AV_BASE64_SIZE() macro.

2010-06-02 - 7e566bb - lavc 52.73.0 - av_get_codec_tag_string()
  Add av_get_codec_tag_string().


-------- 8< --------- FFmpeg 0.6 was cut here -------- 8< ---------

2010-06-01 - 2b99142 - lsws 0.11.0 - convertPalette API
  Add sws_convertPalette8ToPacked32() and sws_convertPalette8ToPacked24().

2010-05-26 - 93ebfee - lavc 52.72.0 - CODEC_CAP_EXPERIMENTAL
  Add CODEC_CAP_EXPERIMENTAL flag.
  NOTE: this was backported to 0.6

2010-05-23 - 9977863 - lavu 50.16.0 - av_get_random_seed()
  Add av_get_random_seed().

2010-05-18 - 796ac23 - lavf 52.63.0 - AVFMT_FLAG_RTP_HINT
  Add AVFMT_FLAG_RTP_HINT as possible value for AVFormatContext.flags.
  NOTE: this was backported to 0.6

2010-05-09 - b6bc205 - lavfi 1.20.0 - AVFilterPicRef
  Add interlaced and top_field_first fields to AVFilterPicRef.

2010-05-01 - 8e2ee18 - lavf 52.62.0 - probe function
  Add av_probe_input_format2 to API, it allows ignoring probe
  results below given score and returns the actual probe score.

2010-04-01 - 3dd6180 - lavf 52.61.0 - metadata API
  Add a flag for av_metadata_set2() to disable overwriting of
  existing tags.

2010-04-01 - 0fb49b5 - lavc 52.66.0
  Add avcodec_get_edge_width().

2010-03-31 - d103218 - lavc 52.65.0
  Add avcodec_copy_context().

2010-03-31 - 1a70d12 - lavf 52.60.0 - av_match_ext()
  Make av_match_ext() public.

2010-03-31 - 1149150 - lavu 50.14.0 - AVMediaType
  Move AVMediaType enum from libavcodec to libavutil.

2010-03-31 - 72415b2 - lavc 52.64.0 - AVMediaType
  Define AVMediaType enum, and use it instead of enum CodecType, which
  is deprecated and will be dropped at the next major bump.

2010-03-25 - 8795823 - lavu 50.13.0 - av_strerror()
  Implement av_strerror().

2010-03-23 - e1484eb - lavc 52.60.0 - av_dct_init()
  Support DCT-I and DST-I.

2010-03-15 - b8819c8 - lavf 52.56.0 - AVFormatContext.start_time_realtime
  Add AVFormatContext.start_time_realtime field.

2010-03-13 - 5bb5c1d - lavfi 1.18.0 - AVFilterPicRef.pos
  Add AVFilterPicRef.pos field.

2010-03-13 - 60c144f - lavu 50.12.0 - error.h
  Move error code definitions from libavcodec/avcodec.h to
  the new public header libavutil/error.h.

2010-03-07 - c709483 - lavc 52.56.0 - avfft.h
  Add public FFT interface.

2010-03-06 - ac6ef86 - lavu 50.11.0 - av_stristr()
  Add av_stristr().

2010-03-03 - 4b83fc0 - lavu 50.10.0 - av_tree_enumerate()
  Add av_tree_enumerate().

2010-02-07 - b687c1a - lavu 50.9.0 - av_compare_ts()
  Add av_compare_ts().

2010-02-05 - 3f3dc76 - lsws 0.10.0 - sws_getCoefficients()
  Add sws_getCoefficients().

2010-02-01 - ca76a11 - lavf 52.50.0 - metadata API
  Add a list of generic tag names, change 'author' -> 'artist',
  'year' -> 'date'.

2010-01-30 - 80a07f6 - lavu 50.8.0 - av_get_pix_fmt()
  Add av_get_pix_fmt().

2010-01-21 - 01cc47d - lsws 0.9.0 - sws_scale()
  Change constness attributes of sws_scale() parameters.

2010-01-10 - 3fb8e77 - lavfi 1.15.0 - avfilter_graph_config_links()
  Add a log_ctx parameter to avfilter_graph_config_links().

2010-01-07 - 8e9767f - lsws 0.8.0 - sws_isSupported{In,Out}put()
  Add sws_isSupportedInput() and sws_isSupportedOutput() functions.

2010-01-06 - c1d662f - lavfi 1.14.0 - avfilter_add_colorspace()
  Change the avfilter_add_colorspace() signature, make it accept an
  (AVFilterFormats **) rather than an (AVFilterFormats *) as before.

2010-01-03 - 4fd1f18 - lavfi 1.13.0 - avfilter_add_colorspace()
  Add avfilter_add_colorspace().

2010-01-02 - 8eb631f - lavf 52.46.0 - av_match_ext()
  Add av_match_ext(), it should be used in place of match_ext().

2010-01-01 - a1f547b - lavf 52.45.0 - av_guess_format()
  Add av_guess_format(), it should be used in place of guess_format().

2009-12-13 - a181981 - lavf 52.43.0 - metadata API
  Add av_metadata_set2(), AV_METADATA_DONT_STRDUP_KEY and
  AV_METADATA_DONT_STRDUP_VAL.

2009-12-13 - 277c733 - lavu 50.7.0 - avstring.h API
  Add av_d2str().

2009-12-13 - 02b398e - lavc 52.42.0 - AVStream
  Add avg_frame_rate.

2009-12-12 - 3ba69a1 - lavu 50.6.0 - av_bmg_next()
  Introduce the av_bmg_next() function.

2009-12-05 - a13a543 - lavfi 1.12.0 - avfilter_draw_slice()
  Add a slice_dir parameter to avfilter_draw_slice().

2009-11-26 - 4cc3f6a - lavfi 1.11.0 - AVFilter
  Remove the next field from AVFilter, this is not anymore required.

2009-11-25 - 1433c4a - lavfi 1.10.0 - avfilter_next()
  Introduce the avfilter_next() function.

2009-11-25 - 86a60fa - lavfi 1.9.0 - avfilter_register()
  Change the signature of avfilter_register() to make it return an
  int. This is required since now the registration operation may fail.

2009-11-25 - 74a0059 - lavu 50.5.0 - pixdesc.h API
  Make the pixdesc.h API public.

2009-10-27 - 243110f - lavfi 1.5.0 - AVFilter.next
  Add a next field to AVFilter, this is used for simplifying the
  registration and management of the registered filters.

2009-10-23 - cccd292 - lavfi 1.4.1 - AVFilter.description
  Add a description field to AVFilter.

2009-10-19 - 6b5dc05 - lavfi 1.3.0 - avfilter_make_format_list()
  Change the interface of avfilter_make_format_list() from
  avfilter_make_format_list(int n, ...) to
  avfilter_make_format_list(enum PixelFormat *pix_fmts).

2009-10-18 - 0eb4ff9 - lavfi 1.0.0 - avfilter_get_video_buffer()
  Make avfilter_get_video_buffer() recursive and add the w and h
  parameters to it.

2009-10-07 - 46c40e4 - lavfi 0.5.1 - AVFilterPic
  Add w and h fields to AVFilterPic.

2009-06-22 - 92400be - lavf 52.34.1 - AVFormatContext.packet_size
  This is now an unsigned int instead of a signed int.

2009-06-19 - a4276ba - lavc 52.32.0 - AVSubtitle.pts
  Add a pts field to AVSubtitle which gives the subtitle packet pts
  in AV_TIME_BASE. Some subtitle de-/encoders (e.g. XSUB) will
  not work right without this.

2009-06-03 - 8f3f2e0 - lavc 52.30.2 - AV_PKT_FLAG_KEY
  PKT_FLAG_KEY has been deprecated and will be dropped at the next
  major version. Use AV_PKT_FLAG_KEY instead.

2009-06-01 - f988ce6 - lavc 52.30.0 - av_lockmgr_register()
  av_lockmgr_register() can be used to register a callback function
  that lavc (and in the future, libraries that depend on lavc) can use
  to implement mutexes. The application should provide a callback function
  that implements the AV_LOCK_* operations described in avcodec.h.
  When the lock manager is registered, FFmpeg is guaranteed to behave
  correctly in a multi-threaded application.

2009-04-30 - ce1d9c8 - lavc 52.28.0 - av_free_packet()
  av_free_packet() is no longer an inline function. It is now exported.

2009-04-11 - 80d403f - lavc 52.25.0 - deprecate av_destruct_packet_nofree()
  Please use NULL instead. This has been supported since r16506
  (lavf > 52.23.1, lavc > 52.10.0).

2009-04-07 - 7a00bba - lavc 52.23.0 - avcodec_decode_video/audio/subtitle
  The old decoding functions are deprecated, all new code should use the
  new functions avcodec_decode_video2(), avcodec_decode_audio3() and
  avcodec_decode_subtitle2(). These new functions take an AVPacket *pkt
  argument instead of a const uint8_t *buf / int buf_size pair.

2009-04-03 - 7b09db3 - lavu 50.3.0 - av_fifo_space()
  Introduce the av_fifo_space() function.

2009-04-02 - fabd246 - lavc 52.23.0 - AVPacket
  Move AVPacket declaration from libavformat/avformat.h to
  libavcodec/avcodec.h.

2009-03-22 - 6e08ca9 - lavu 50.2.0 - RGB32 pixel formats
  Convert the pixel formats PIX_FMT_ARGB, PIX_FMT_RGBA, PIX_FMT_ABGR,
  PIX_FMT_BGRA, which were defined as macros, into enum PixelFormat values.
  Conversely PIX_FMT_RGB32, PIX_FMT_RGB32_1, PIX_FMT_BGR32 and
  PIX_FMT_BGR32_1 are now macros.
  avcodec_get_pix_fmt() now recognizes the "rgb32" and "bgr32" aliases.
  Re-sort the enum PixelFormat list accordingly.
  This change breaks API/ABI backward compatibility.

2009-03-22 - f82674e - lavu 50.1.0 - PIX_FMT_RGB5X5 endian variants
  Add the enum PixelFormat values:
  PIX_FMT_RGB565BE, PIX_FMT_RGB565LE, PIX_FMT_RGB555BE, PIX_FMT_RGB555LE,
  PIX_FMT_BGR565BE, PIX_FMT_BGR565LE, PIX_FMT_BGR555BE, PIX_FMT_BGR555LE.

2009-03-21 - ee6624e - lavu 50.0.0  - av_random*
  The Mersenne Twister PRNG implemented through the av_random* functions
  was removed. Use the lagged Fibonacci PRNG through the av_lfg* functions
  instead.

2009-03-08 - 41dd680 - lavu 50.0.0  - AVFifoBuffer
  av_fifo_init, av_fifo_read, av_fifo_write and av_fifo_realloc were dropped
  and replaced by av_fifo_alloc, av_fifo_generic_read, av_fifo_generic_write
  and av_fifo_realloc2.
  In addition, the order of the function arguments of av_fifo_generic_read
  was changed to match av_fifo_generic_write.
  The AVFifoBuffer/struct AVFifoBuffer may only be used in an opaque way by
  applications, they may not use sizeof() or directly access members.

2009-03-01 - ec26457 - lavf 52.31.0 - Generic metadata API
  Introduce a new metadata API (see av_metadata_get() and friends).
  The old API is now deprecated and should not be used anymore. This especially
  includes the following structure fields:
    - AVFormatContext.title
    - AVFormatContext.author
    - AVFormatContext.copyright
    - AVFormatContext.comment
    - AVFormatContext.album
    - AVFormatContext.year
    - AVFormatContext.track
    - AVFormatContext.genre
    - AVStream.language
    - AVStream.filename
    - AVProgram.provider_name
    - AVProgram.name
    - AVChapter.title<|MERGE_RESOLUTION|>--- conflicted
+++ resolved
@@ -15,17 +15,13 @@
 
 API changes, most recent first:
 
-<<<<<<< HEAD
+2015-10-22 - xxxxxxx - lavc 57.8.100 / lavc 57.0.0 - qsv.h
+  Add an API for allocating opaque surfaces.
+
 2015-10-15 - xxxxxxx - lavf 57.4.100
   Remove the latm demuxer that was a duplicate of the loas demuxer.
 
 2015-10-14 - xxxxxxx - lavu 55.4.100 / lavu 55.2.0 - dict.h
-=======
-2015-xx-xx - xxxxxxx - lavc 57.0.0 - qsv.h
-  Add an API for allocating opaque surfaces.
-
-2015-xx-xx - xxxxxxx - lavu 55.2.0 - dict.h
->>>>>>> dc923bc2
   Change return type of av_dict_copy() from void to int, so that a proper
   error code can be reported.
 
