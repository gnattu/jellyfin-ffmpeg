/*
 * default memory allocator for libavutil
 * Copyright (c) 2002 Fabrice Bellard
 *
 * This file is part of FFmpeg.
 *
 * FFmpeg is free software; you can redistribute it and/or
 * modify it under the terms of the GNU Lesser General Public
 * License as published by the Free Software Foundation; either
 * version 2.1 of the License, or (at your option) any later version.
 *
 * FFmpeg is distributed in the hope that it will be useful,
 * but WITHOUT ANY WARRANTY; without even the implied warranty of
 * MERCHANTABILITY or FITNESS FOR A PARTICULAR PURPOSE.  See the GNU
 * Lesser General Public License for more details.
 *
 * You should have received a copy of the GNU Lesser General Public
 * License along with FFmpeg; if not, write to the Free Software
 * Foundation, Inc., 51 Franklin Street, Fifth Floor, Boston, MA 02110-1301 USA
 */

/**
 * @file
 * default memory allocator for libavutil
 */

#define _XOPEN_SOURCE 600

#include "config.h"

#include <limits.h>
#include <stdlib.h>
#include <string.h>
#if HAVE_MALLOC_H
#include <malloc.h>
#endif

#include "avutil.h"
#include "mem.h"

/* here we can use OS-dependent allocation functions */
#undef free
#undef malloc
#undef realloc

#ifdef MALLOC_PREFIX

#define malloc         AV_JOIN(MALLOC_PREFIX, malloc)
#define memalign       AV_JOIN(MALLOC_PREFIX, memalign)
#define posix_memalign AV_JOIN(MALLOC_PREFIX, posix_memalign)
#define realloc        AV_JOIN(MALLOC_PREFIX, realloc)
#define free           AV_JOIN(MALLOC_PREFIX, free)

void *malloc(size_t size);
void *memalign(size_t align, size_t size);
int   posix_memalign(void **ptr, size_t align, size_t size);
void *realloc(void *ptr, size_t size);
void  free(void *ptr);

#endif /* MALLOC_PREFIX */

#define ALIGN (HAVE_AVX ? 32 : 16)

/* You can redefine av_malloc and av_free in your project to use your
   memory allocator. You do not need to suppress this file because the
   linker will do it automatically. */

static size_t max_alloc_size= INT_MAX;

void av_max_alloc(size_t max){
    max_alloc_size = max;
}

void *av_malloc(size_t size)
{
    void *ptr = NULL;
#if CONFIG_MEMALIGN_HACK
    long diff;
#endif

    /* let's disallow possible ambiguous cases */
    if (size > (max_alloc_size-32))
        return NULL;

#if CONFIG_MEMALIGN_HACK
    ptr = malloc(size+ALIGN);
    if(!ptr)
        return ptr;
    diff= ((-(long)ptr - 1)&(ALIGN-1)) + 1;
    ptr = (char*)ptr + diff;
    ((char*)ptr)[-1]= diff;
#elif HAVE_POSIX_MEMALIGN
    if (size) //OS X on SDK 10.6 has a broken posix_memalign implementation
    if (posix_memalign(&ptr,ALIGN,size))
        ptr = NULL;
#elif HAVE_MEMALIGN
    ptr = memalign(ALIGN,size);
    /* Why 64?
       Indeed, we should align it:
         on 4 for 386
         on 16 for 486
         on 32 for 586, PPro - K6-III
         on 64 for K7 (maybe for P3 too).
       Because L1 and L2 caches are aligned on those values.
       But I don't want to code such logic here!
     */
     /* Why 32?
        For AVX ASM. SSE / NEON needs only 16.
        Why not larger? Because I did not see a difference in benchmarks ...
     */
     /* benchmarks with P3
        memalign(64)+1          3071,3051,3032
        memalign(64)+2          3051,3032,3041
        memalign(64)+4          2911,2896,2915
        memalign(64)+8          2545,2554,2550
        memalign(64)+16         2543,2572,2563
        memalign(64)+32         2546,2545,2571
        memalign(64)+64         2570,2533,2558

        BTW, malloc seems to do 8-byte alignment by default here.
     */
#else
    ptr = malloc(size);
#endif
    if(!ptr && !size)
        ptr= av_malloc(1);
    return ptr;
}

void *av_realloc(void *ptr, size_t size)
{
#if CONFIG_MEMALIGN_HACK
    int diff;
#endif

    /* let's disallow possible ambiguous cases */
    if (size > (max_alloc_size-32))
        return NULL;

#if CONFIG_MEMALIGN_HACK
    //FIXME this isn't aligned correctly, though it probably isn't needed
    if(!ptr) return av_malloc(size);
    diff= ((char*)ptr)[-1];
    ptr= realloc((char*)ptr - diff, size + diff);
    if(ptr) ptr = (char*)ptr + diff;
    return ptr;
#else
    return realloc(ptr, size + !size);
#endif
}

void *av_realloc_f(void *ptr, size_t nelem, size_t elsize)
{
    size_t size;
    void *r;

    if (av_size_mult(elsize, nelem, &size)) {
        av_free(ptr);
        return NULL;
    }
    r = av_realloc(ptr, size);
    if (!r && size)
        av_free(ptr);
    return r;
}

void av_free(void *ptr)
{
#if CONFIG_MEMALIGN_HACK
    if (ptr)
        free((char*)ptr - ((char*)ptr)[-1]);
#else
    free(ptr);
#endif
}

void av_freep(void *arg)
{
    void **ptr= (void**)arg;
    av_free(*ptr);
    *ptr = NULL;
}

void *av_mallocz(size_t size)
{
    void *ptr = av_malloc(size);
    if (ptr)
        memset(ptr, 0, size);
    return ptr;
}

void *av_calloc(size_t nmemb, size_t size)
{
    if (size <= 0 || nmemb >= INT_MAX / size)
        return NULL;
    return av_mallocz(nmemb * size);
}

char *av_strdup(const char *s)
{
    char *ptr= NULL;
    if(s){
        int len = strlen(s) + 1;
        ptr = av_malloc(len);
        if (ptr)
            memcpy(ptr, s, len);
    }
    return ptr;
<<<<<<< HEAD
}

/* add one element to a dynamic array */
void av_dynarray_add(void *tab_ptr, int *nb_ptr, void *elem)
{
    /* see similar ffmpeg.c:grow_array() */
    int nb, nb_alloc;
    intptr_t *tab;

    nb = *nb_ptr;
    tab = *(intptr_t**)tab_ptr;
    if ((nb & (nb - 1)) == 0) {
        if (nb == 0)
            nb_alloc = 1;
        else
            nb_alloc = nb * 2;
        tab = av_realloc(tab, nb_alloc * sizeof(intptr_t));
        *(intptr_t**)tab_ptr = tab;
    }
    tab[nb++] = (intptr_t)elem;
    *nb_ptr = nb;
=======
>>>>>>> 2e626dd5
}<|MERGE_RESOLUTION|>--- conflicted
+++ resolved
@@ -206,7 +206,6 @@
             memcpy(ptr, s, len);
     }
     return ptr;
-<<<<<<< HEAD
 }
 
 /* add one element to a dynamic array */
@@ -228,6 +227,4 @@
     }
     tab[nb++] = (intptr_t)elem;
     *nb_ptr = nb;
-=======
->>>>>>> 2e626dd5
-}+}
