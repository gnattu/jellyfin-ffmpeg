--- conflicted
+++ resolved
@@ -123,11 +123,7 @@
         *o_out = o;
     if (!o)
         return AVERROR_OPTION_NOT_FOUND;
-<<<<<<< HEAD
-    if ((!val && o->type != FF_OPT_TYPE_STRING) || o->offset<=0)
-=======
-    if (!val)
->>>>>>> 0ca36b4d
+    if (!val && o->type != FF_OPT_TYPE_STRING)
         return AVERROR(EINVAL);
 
     if (o->type == FF_OPT_TYPE_BINARY) {
@@ -268,11 +264,7 @@
 {
     const AVOption *o = av_opt_find(obj, name, NULL, 0, AV_OPT_SEARCH_CHILDREN);
     void *dst;
-<<<<<<< HEAD
     if (!o || (o->offset<=0 && o->type != FF_OPT_TYPE_CONST))
-=======
-    if (!o)
->>>>>>> 0ca36b4d
         goto error;
 
     dst= ((uint8_t*)obj) + o->offset;
