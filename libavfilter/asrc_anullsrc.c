--- conflicted
+++ resolved
@@ -24,11 +24,7 @@
  * null audio source
  */
 
-<<<<<<< HEAD
-=======
-#include "avfilter.h"
 #include "internal.h"
->>>>>>> 8517e9c4
 #include "libavutil/audioconvert.h"
 #include "libavutil/opt.h"
 
