--- conflicted
+++ resolved
@@ -186,13 +186,8 @@
     for (n = 0; n < s->nb_streams; n++) {
         AVIStream *avist = s->streams[n]->priv_data;
 
-<<<<<<< HEAD
         av_assert0(avist->frames_hdr_strm);
-        stream = s->streams[n]->codec;
-=======
-        assert(avist->frames_hdr_strm);
         par = s->streams[n]->codecpar;
->>>>>>> 9200514a
         avio_seek(pb, avist->frames_hdr_strm, SEEK_SET);
         ff_parse_specific_params(s->streams[n], &au_byterate, &au_ssize, &au_scale);
         if (au_ssize == 0)
@@ -216,7 +211,7 @@
 {
     AVIOContext *pb = s->pb;
     AVStream *st = s->streams[stream_index];
-    AVCodecContext *enc = st->codec;
+    AVCodecParameters *par = st->codecpar;
     AVIStream *avist = st->priv_data;
     unsigned char tag[5];
     int j;
@@ -230,7 +225,7 @@
     avio_w8(pb, 0);     /* bIndexSubType (0 == frame index) */
     avio_w8(pb, 0);     /* bIndexType (0 == AVI_INDEX_OF_INDEXES) */
     avio_wl32(pb, 0);   /* nEntriesInUse (will fill out later on) */
-    ffio_wfourcc(pb, avi_stream2fourcc(tag, stream_index, enc->codec_type));
+    ffio_wfourcc(pb, avi_stream2fourcc(tag, stream_index, par->codec_type));
                         /* dwChunkId */
     avio_wl64(pb, 0);   /* dwReserved[3] */
     avio_wl32(pb, 0);   /* Must be 0.    */
@@ -357,14 +352,14 @@
 
         ff_parse_specific_params(st, &au_byterate, &au_ssize, &au_scale);
 
-        if (   enc->codec_type == AVMEDIA_TYPE_VIDEO
-            && enc->codec_id != AV_CODEC_ID_XSUB
+        if (   par->codec_type == AVMEDIA_TYPE_VIDEO
+            && par->codec_id != AV_CODEC_ID_XSUB
             && au_byterate > 1000LL*au_scale) {
             au_byterate = 600;
             au_scale    = 1;
         }
         avpriv_set_pts_info(st, 64, au_scale, au_byterate);
-        if (enc->codec_id == AV_CODEC_ID_XSUB)
+        if (par->codec_id == AV_CODEC_ID_XSUB)
             au_scale = au_byterate = 0;
 
         avio_wl32(pb, au_scale); /* scale */
@@ -379,13 +374,8 @@
         else
             avio_wl32(pb, 0);  /* length, XXX: filled later */
 
-<<<<<<< HEAD
         /* suggested buffer size, is set to largest chunk size in avi_write_trailer */
-        if (enc->codec_type == AVMEDIA_TYPE_VIDEO)
-=======
-        /* suggested buffer size */ //FIXME set at the end to largest chunk
         if (par->codec_type == AVMEDIA_TYPE_VIDEO)
->>>>>>> 9200514a
             avio_wl32(pb, 1024 * 1024);
         else if (par->codec_type == AVMEDIA_TYPE_AUDIO)
             avio_wl32(pb, 12 * 1024);
@@ -398,14 +388,10 @@
         avio_wl16(pb, par->height);
         ff_end_tag(pb, strh);
 
-<<<<<<< HEAD
-        if (enc->codec_type != AVMEDIA_TYPE_DATA) {
+        if (par->codec_type != AVMEDIA_TYPE_DATA) {
             int ret, flags;
             enum AVPixelFormat pix_fmt;
 
-=======
-        if (par->codec_type != AVMEDIA_TYPE_DATA) {
->>>>>>> 9200514a
             strf = ff_start_tag(pb, "strf");
             switch (par->codec_type) {
             case AVMEDIA_TYPE_SUBTITLE:
@@ -414,40 +400,32 @@
                 if (par->codec_id != AV_CODEC_ID_XSUB)
                     break;
             case AVMEDIA_TYPE_VIDEO:
-<<<<<<< HEAD
                 /* WMP expects RGB 5:5:5 rawvideo in avi to have bpp set to 16. */
-                if (  !enc->codec_tag
-                    && enc->codec_id == AV_CODEC_ID_RAWVIDEO
-                    && enc->pix_fmt == AV_PIX_FMT_RGB555LE
-                    && enc->bits_per_coded_sample == 15)
-                    enc->bits_per_coded_sample = 16;
+                if (  !par->codec_tag
+                    && par->codec_id == AV_CODEC_ID_RAWVIDEO
+                    && par->format == AV_PIX_FMT_RGB555LE
+                    && par->bits_per_coded_sample == 15)
+                    par->bits_per_coded_sample = 16;
                 avist->pal_offset = avio_tell(pb) + 40;
-                ff_put_bmp_header(pb, enc, ff_codec_bmp_tags, 0, 0);
+                ff_put_bmp_header(pb, par, ff_codec_bmp_tags, 0, 0);
                 pix_fmt = avpriv_find_pix_fmt(avpriv_pix_fmt_bps_avi,
-                                              enc->bits_per_coded_sample);
-                if (   !enc->codec_tag
-                    && enc->codec_id == AV_CODEC_ID_RAWVIDEO
-                    && enc->pix_fmt != pix_fmt
-                    && enc->pix_fmt != AV_PIX_FMT_NONE)
+                                              par->bits_per_coded_sample);
+                if (   !par->codec_tag
+                    && par->codec_id == AV_CODEC_ID_RAWVIDEO
+                    && par->format != pix_fmt
+                    && par->format != AV_PIX_FMT_NONE)
                     av_log(s, AV_LOG_ERROR, "%s rawvideo cannot be written to avi, output file will be unreadable\n",
-                          av_get_pix_fmt_name(enc->pix_fmt));
+                          av_get_pix_fmt_name(par->format));
                 break;
             case AVMEDIA_TYPE_AUDIO:
                 flags = (avi->write_channel_mask == 0) ? FF_PUT_WAV_HEADER_SKIP_CHANNELMASK : 0;
-                if ((ret = ff_put_wav_header(pb, enc, flags)) < 0)
+                if ((ret = ff_put_wav_header(s, pb, par, flags)) < 0)
                     return ret;
-=======
-                ff_put_bmp_header(pb, par, ff_codec_bmp_tags, 0);
-                break;
-            case AVMEDIA_TYPE_AUDIO:
-                if (ff_put_wav_header(s, pb, par) < 0)
-                    return -1;
->>>>>>> 9200514a
                 break;
             default:
                 av_log(s, AV_LOG_ERROR,
                     "Invalid or not supported codec type '%s' found in the input\n",
-                    (char *)av_x_if_null(av_get_media_type_string(enc->codec_type), "?"));
+                    (char *)av_x_if_null(av_get_media_type_string(par->codec_type), "?"));
                 return AVERROR(EINVAL);
             }
             ff_end_tag(pb, strf);
@@ -455,7 +433,7 @@
                 ff_riff_write_info_tag(s->pb, "strn", t->value);
                 t = NULL;
             }
-            if (enc->codec_id == AV_CODEC_ID_XSUB
+            if (par->codec_id == AV_CODEC_ID_XSUB
             && (t = av_dict_get(s->streams[i]->metadata, "language", NULL, 0))) {
                 const char* langstr = av_convert_lang_to(t->value, AV_LANG_ISO639_1);
                 t = NULL;
@@ -470,30 +448,7 @@
         }
 
         if (pb->seekable) {
-<<<<<<< HEAD
             write_odml_master(s, i);
-=======
-            unsigned char tag[5];
-            int j;
-
-            /* Starting to lay out AVI OpenDML master index.
-             * We want to make it JUNK entry for now, since we'd
-             * like to get away without making AVI an OpenDML one
-             * for compatibility reasons. */
-            avist->indexes.entry      = avist->indexes.ents_allocated = 0;
-            avist->indexes.indx_start = ff_start_tag(pb, "JUNK");
-            avio_wl16(pb, 4);   /* wLongsPerEntry */
-            avio_w8(pb, 0);     /* bIndexSubType (0 == frame index) */
-            avio_w8(pb, 0);     /* bIndexType (0 == AVI_INDEX_OF_INDEXES) */
-            avio_wl32(pb, 0);   /* nEntriesInUse (will fill out later on) */
-            ffio_wfourcc(pb, avi_stream2fourcc(tag, i, par->codec_type));
-                                /* dwChunkId */
-            avio_wl64(pb, 0);   /* dwReserved[3] */
-            // avio_wl32(pb, 0);   /* Must be 0.    */
-            for (j = 0; j < AVI_MASTER_INDEX_SIZE * 2; j++)
-                avio_wl64(pb, 0);
-            ff_end_tag(pb, avist->indexes.indx_start);
->>>>>>> 9200514a
         }
 
         if (par->codec_type == AVMEDIA_TYPE_VIDEO   &&
@@ -509,15 +464,9 @@
             avio_wl32(pb, 0); // video format   = unknown
             avio_wl32(pb, 0); // video standard = unknown
             // TODO: should be avg_frame_rate
-<<<<<<< HEAD
             avio_wl32(pb, (2LL*st->time_base.den + st->time_base.num - 1) / (2LL * st->time_base.num));
-            avio_wl32(pb, enc->width);
-            avio_wl32(pb, enc->height);
-=======
-            avio_wl32(pb, lrintf(1.0 / av_q2d(st->time_base)));
             avio_wl32(pb, par->width);
             avio_wl32(pb, par->height);
->>>>>>> 9200514a
             avio_wl16(pb, den);
             avio_wl16(pb, num);
             avio_wl32(pb, par->width);
@@ -595,7 +544,7 @@
     avio_wl64(pb, ix);                    /* qwOffset */
     avio_wl32(pb, size);                  /* dwSize */
     ff_parse_specific_params(s->streams[stream_index], &au_byterate, &au_ssize, &au_scale);
-    if (s->streams[stream_index]->codec->codec_type == AVMEDIA_TYPE_AUDIO && au_ssize > 0) {
+    if (s->streams[stream_index]->codecpar->codec_type == AVMEDIA_TYPE_AUDIO && au_ssize > 0) {
         uint32_t audio_segm_size = (avist->audio_strm_length - avist->indexes.audio_strm_offset);
         if ((audio_segm_size % au_ssize > 0) && !avist->sample_requested) {
             avpriv_request_sample(s, "OpenDML index duration for audio packets with partial frames");
@@ -701,19 +650,13 @@
             }
             if (!empty) {
                 avist = s->streams[stream_id]->priv_data;
-<<<<<<< HEAD
                 if (*ie->tag)
                     ffio_wfourcc(pb, ie->tag);
                 else {
                     avi_stream2fourcc(tag, stream_id,
-                                  s->streams[stream_id]->codec->codec_type);
+                                  s->streams[stream_id]->codecpar->codec_type);
                     ffio_wfourcc(pb, tag);
                 }
-=======
-                avi_stream2fourcc(tag, stream_id,
-                                  s->streams[stream_id]->codecpar->codec_type);
-                ffio_wfourcc(pb, tag);
->>>>>>> 9200514a
                 avio_wl32(pb, ie->flags);
                 avio_wl32(pb, ie->pos);
                 avio_wl32(pb, ie->len);
@@ -730,11 +673,11 @@
 static int write_skip_frames(AVFormatContext *s, int stream_index, int64_t dts)
 {
     AVIStream *avist    = s->streams[stream_index]->priv_data;
-    AVCodecContext *enc = s->streams[stream_index]->codec;
+    AVCodecParameters *par = s->streams[stream_index]->codecpar;
 
     ff_dlog(s, "dts:%s packet_count:%d stream_index:%d\n", av_ts2str(dts), avist->packet_count, stream_index);
-    while (enc->block_align == 0 && dts != AV_NOPTS_VALUE &&
-           dts > avist->packet_count && enc->codec_id != AV_CODEC_ID_XSUB && avist->packet_count) {
+    while (par->block_align == 0 && dts != AV_NOPTS_VALUE &&
+           dts > avist->packet_count && par->codec_id != AV_CODEC_ID_XSUB && avist->packet_count) {
         AVPacket empty_packet;
 
         if (dts - avist->packet_count > 60000) {
@@ -756,10 +699,10 @@
 static int avi_write_packet(AVFormatContext *s, AVPacket *pkt)
 {
     const int stream_index = pkt->stream_index;
-    AVCodecContext *enc = s->streams[stream_index]->codec;
+    AVCodecParameters *par = s->streams[stream_index]->codecpar;
     int ret;
 
-    if (enc->codec_id == AV_CODEC_ID_H264 && enc->codec_tag == MKTAG('H','2','6','4') && pkt->size) {
+    if (par->codec_id == AV_CODEC_ID_H264 && par->codec_tag == MKTAG('H','2','6','4') && pkt->size) {
         ret = ff_check_h264_startcode(s, s->streams[stream_index], pkt);
         if (ret < 0)
             return ret;
@@ -771,27 +714,27 @@
     if (!pkt->size)
         return avi_write_packet_internal(s, pkt); /* Passthrough */
 
-    if (enc->codec_type == AVMEDIA_TYPE_VIDEO) {
+    if (par->codec_type == AVMEDIA_TYPE_VIDEO) {
         AVIStream *avist = s->streams[stream_index]->priv_data;
         AVIOContext *pb  = s->pb;
         AVPacket *opkt   = pkt;
-        if (enc->codec_id == AV_CODEC_ID_RAWVIDEO && enc->codec_tag == 0) {
-            int64_t bpc = enc->bits_per_coded_sample != 15 ? enc->bits_per_coded_sample : 16;
-            int expected_stride = ((enc->width * bpc + 31) >> 5)*4;
-            ret = ff_reshuffle_raw_rgb(s, &pkt, enc, expected_stride);
+        if (par->codec_id == AV_CODEC_ID_RAWVIDEO && par->codec_tag == 0) {
+            int64_t bpc = par->bits_per_coded_sample != 15 ? par->bits_per_coded_sample : 16;
+            int expected_stride = ((par->width * bpc + 31) >> 5)*4;
+            ret = ff_reshuffle_raw_rgb(s, &pkt, par, expected_stride);
             if (ret < 0)
                 return ret;
         } else
             ret = 0;
-        if (enc->pix_fmt == AV_PIX_FMT_PAL8) {
+        if (par->format == AV_PIX_FMT_PAL8) {
             int ret2 = ff_get_packet_palette(s, opkt, ret, avist->palette);
             if (ret2 < 0)
                 return ret2;
             if (ret2) {
-                int pal_size = 1 << enc->bits_per_coded_sample;
+                int pal_size = 1 << par->bits_per_coded_sample;
                 int pc_tag, i;
 
-                av_assert0(enc->bits_per_coded_sample >= 0 && enc->bits_per_coded_sample <= 8);
+                av_assert0(par->bits_per_coded_sample >= 0 && par->bits_per_coded_sample <= 8);
 
                 if (pb->seekable && avist->pal_offset) {
                     int64_t cur_offset = avio_tell(pb);
@@ -806,7 +749,7 @@
                 }
                 if (memcmp(avist->palette, avist->old_palette, pal_size * 4)) {
                     unsigned char tag[5];
-                    avi_stream2fourcc(tag, stream_index, enc->codec_type);
+                    avi_stream2fourcc(tag, stream_index, par->codec_type);
                     tag[2] = 'p'; tag[3] = 'c';
                     if (s->pb->seekable) {
                         int ret;
@@ -856,14 +799,8 @@
     AVIStream *avist    = s->streams[stream_index]->priv_data;
     AVCodecParameters *par = s->streams[stream_index]->codecpar;
 
-<<<<<<< HEAD
     if (pkt->dts != AV_NOPTS_VALUE)
         avist->last_dts = pkt->dts + pkt->duration;
-=======
-    while (par->block_align == 0 && pkt->dts != AV_NOPTS_VALUE &&
-           pkt->dts > avist->packet_count) {
-        AVPacket empty_packet;
->>>>>>> 9200514a
 
     avist->packet_count++;
 
