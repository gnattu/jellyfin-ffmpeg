--- conflicted
+++ resolved
@@ -102,12 +102,8 @@
     return 0;
 }
 
-<<<<<<< HEAD
-static int find_header_idx(AVFormatContext *s, AVCodecContext *c, int size, int frame_type)
-=======
 static int find_header_idx(AVFormatContext *s, AVCodecParameters *p, int size,
                            int frame_type)
->>>>>>> 9200514a
 {
     NUTContext *nut = s->priv_data;
     uint8_t out[64];
@@ -172,24 +168,18 @@
     for (stream_id = 0; stream_id < s->nb_streams; stream_id++) {
         int start2 = start + (end - start) * stream_id       / s->nb_streams;
         int end2   = start + (end - start) * (stream_id + 1) / s->nb_streams;
-<<<<<<< HEAD
-        AVCodecContext *codec = s->streams[stream_id]->codec;
-        int is_audio          = codec->codec_type == AVMEDIA_TYPE_AUDIO;
-=======
-        AVCodecParameters *par = s->streams[stream_id]->codecpar;
-        const AVCodecDescriptor *desc = avcodec_descriptor_get(par->codec_id);
-        int is_audio          = par->codec_type == AVMEDIA_TYPE_AUDIO;
->>>>>>> 9200514a
+        AVCodecParameters *par        = s->streams[stream_id]->codecpar;
+        int is_audio                  = par->codec_type == AVMEDIA_TYPE_AUDIO;
         int intra_only        = /*codec->intra_only || */ is_audio;
         int pred_count;
         int frame_size = 0;
 
-        if (codec->codec_type == AVMEDIA_TYPE_AUDIO) {
-            frame_size = av_get_audio_frame_duration(codec, 0);
-            if (codec->codec_id == AV_CODEC_ID_VORBIS && !frame_size)
+        if (par->codec_type == AVMEDIA_TYPE_AUDIO) {
+            frame_size = av_get_audio_frame_duration2(par, 0);
+            if (par->codec_id == AV_CODEC_ID_VORBIS && !frame_size)
                 frame_size = 64;
         } else {
-            AVRational f = av_div_q(codec->time_base, *nut->stream[stream_id].time_base);
+            AVRational f = av_div_q(av_inv_q(s->streams[stream_id]->avg_frame_rate), *nut->stream[stream_id].time_base);
             if (f.den == 1 && f.num>0)
                 frame_size = f.num;
         }
@@ -229,13 +219,8 @@
                     ft->stream_id  = stream_id;
                     ft->size_mul   = frame_bytes + 2;
                     ft->size_lsb   = frame_bytes + pred;
-<<<<<<< HEAD
                     ft->pts_delta  = pts * frame_size;
-                    ft->header_idx = find_header_idx(s, codec, frame_bytes + pred, key_frame);
-=======
-                    ft->pts_delta  = pts;
                     ft->header_idx = find_header_idx(s, par, frame_bytes + pred, key_frame);
->>>>>>> 9200514a
                     start2++;
                 }
             }
@@ -249,7 +234,7 @@
         }
 #endif
 
-        if (codec->has_b_frames) {
+        if (par->video_delay) {
             pred_count    = 5;
             pred_table[0] = -2;
             pred_table[1] = -1;
@@ -441,48 +426,19 @@
                               AVStream *st, int i)
 {
     NUTContext *nut       = avctx->priv_data;
-<<<<<<< HEAD
-    AVCodecContext *codec = st->codec;
+    AVCodecParameters *par = st->codecpar;
 
     ff_put_v(bc, i);
-    switch (codec->codec_type) {
+    switch (par->codec_type) {
     case AVMEDIA_TYPE_VIDEO:    ff_put_v(bc, 0); break;
     case AVMEDIA_TYPE_AUDIO:    ff_put_v(bc, 1); break;
     case AVMEDIA_TYPE_SUBTITLE: ff_put_v(bc, 2); break;
     default:                    ff_put_v(bc, 3); break;
     }
     ff_put_v(bc, 4);
-    if (codec->codec_tag) {
-        avio_wl32(bc, codec->codec_tag);
-=======
-    AVCodecParameters *par = st->codecpar;
-    const AVCodecDescriptor *desc = avcodec_descriptor_get(par->codec_id);
-    unsigned codec_tag    = av_codec_get_tag(ff_nut_codec_tags, par->codec_id);
-
-    ff_put_v(bc, i);
-    switch (par->codec_type) {
-    case AVMEDIA_TYPE_VIDEO:
-        ff_put_v(bc, 0);
-        break;
-    case AVMEDIA_TYPE_AUDIO:
-        ff_put_v(bc, 1);
-        break;
-    case AVMEDIA_TYPE_SUBTITLE:
-        ff_put_v(bc, 2);
-        break;
-    default:
-        ff_put_v(bc, 3);
-        break;
-    }
-    ff_put_v(bc, 4);
-
-    if (av_codec_get_id(ff_nut_codec_tags, par->codec_tag) == par->codec_id ||
-        !codec_tag || par->codec_id == AV_CODEC_ID_RAWVIDEO)
-        codec_tag = par->codec_tag;
-
-    if (codec_tag) {
-        avio_wl32(bc, codec_tag);
->>>>>>> 9200514a
+
+    if (par->codec_tag) {
+        avio_wl32(bc, par->codec_tag);
     } else {
         av_log(avctx, AV_LOG_ERROR, "No codec tag defined for stream %d\n", i);
         return AVERROR(EINVAL);
@@ -491,7 +447,7 @@
     ff_put_v(bc, nut->stream[i].time_base - nut->time_base);
     ff_put_v(bc, nut->stream[i].msb_pts_shift);
     ff_put_v(bc, nut->stream[i].max_pts_distance);
-    ff_put_v(bc, codec->has_b_frames);
+    ff_put_v(bc, par->video_delay);
     avio_w8(bc, 0); /* flags: 0x1 - fixed_fps, 0x2 - index_present */
 
     ff_put_v(bc, par->extradata_size);
@@ -576,12 +532,12 @@
         if (st->disposition & ff_nut_dispositions[i].flag)
             count += add_info(dyn_bc, "Disposition", ff_nut_dispositions[i].str);
     }
-    if (st->codec->codec_type == AVMEDIA_TYPE_VIDEO) {
+    if (st->codecpar->codec_type == AVMEDIA_TYPE_VIDEO) {
         uint8_t buf[256];
         if (st->r_frame_rate.num>0 && st->r_frame_rate.den>0)
             snprintf(buf, sizeof(buf), "%d/%d", st->r_frame_rate.num, st->r_frame_rate.den);
         else
-            snprintf(buf, sizeof(buf), "%d/%d", st->codec->time_base.den, st->codec->time_base.num);
+            snprintf(buf, sizeof(buf), "%d/%d", st->avg_frame_rate.num, st->avg_frame_rate.den);
         count += add_info(dyn_bc, "r_frame_rate", buf);
     }
     dyn_size = avio_close_dyn_buf(dyn_bc, &dyn_buf);
@@ -776,8 +732,8 @@
         AVRational time_base;
         ff_parse_specific_params(st, &time_base.den, &ssize, &time_base.num);
 
-        if (st->codec->codec_type == AVMEDIA_TYPE_AUDIO && st->codec->sample_rate) {
-            time_base = (AVRational) {1, st->codec->sample_rate};
+        if (st->codecpar->codec_type == AVMEDIA_TYPE_AUDIO && st->codecpar->sample_rate) {
+            time_base = (AVRational) {1, st->codecpar->sample_rate};
         } else {
             time_base = ff_choose_timebase(s, st, 48000);
         }
