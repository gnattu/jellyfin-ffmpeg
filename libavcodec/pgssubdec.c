/*
 * PGS subtitle decoder
 * Copyright (c) 2009 Stephen Backway
 *
 * This file is part of FFmpeg.
 *
 * FFmpeg is free software; you can redistribute it and/or
 * modify it under the terms of the GNU Lesser General Public
 * License as published by the Free Software Foundation; either
 * version 2.1 of the License, or (at your option) any later version.
 *
 * FFmpeg is distributed in the hope that it will be useful,
 * but WITHOUT ANY WARRANTY; without even the implied warranty of
 * MERCHANTABILITY or FITNESS FOR A PARTICULAR PURPOSE.  See the GNU
 * Lesser General Public License for more details.
 *
 * You should have received a copy of the GNU Lesser General Public
 * License along with FFmpeg; if not, write to the Free Software
 * Foundation, Inc., 51 Franklin Street, Fifth Floor, Boston, MA 02110-1301 USA
 */

/**
 * @file
 * PGS subtitle decoder
 */

#include "avcodec.h"
#include "dsputil.h"
#include "bytestream.h"
#include "libavutil/colorspace.h"
#include "libavutil/imgutils.h"
#include "libavutil/opt.h"

#define RGBA(r,g,b,a) (((a) << 24) | ((r) << 16) | ((g) << 8) | (b))

enum SegmentType {
    PALETTE_SEGMENT      = 0x14,
    PICTURE_SEGMENT      = 0x15,
    PRESENTATION_SEGMENT = 0x16,
    WINDOW_SEGMENT       = 0x17,
    DISPLAY_SEGMENT      = 0x80,
};

typedef struct PGSSubPictureReference {
    int x;
    int y;
<<<<<<< HEAD
    int picture_id;
    int composition;
} PGSSubPictureReference;

typedef struct PGSSubPresentation {
    int                    id_number;
    int                    object_count;
    PGSSubPictureReference *objects;
=======
    int id_number;
    int object_number;
    uint8_t composition_flag;
    int64_t pts;
>>>>>>> 1c580552
} PGSSubPresentation;

typedef struct PGSSubPicture {
    int          w;
    int          h;
    uint8_t      *rle;
    unsigned int rle_buffer_size, rle_data_len;
    unsigned int rle_remaining_len;
} PGSSubPicture;

typedef struct PGSSubContext {
    AVClass *class;
    PGSSubPresentation presentation;
    uint32_t           clut[256];
    PGSSubPicture      pictures[UINT16_MAX];
    int64_t            pts;
    int forced_subs_only;
} PGSSubContext;

static av_cold int init_decoder(AVCodecContext *avctx)
{
    avctx->pix_fmt     = AV_PIX_FMT_PAL8;

    return 0;
}

static av_cold int close_decoder(AVCodecContext *avctx)
{
    uint16_t picture;

    PGSSubContext *ctx = avctx->priv_data;

    av_freep(&ctx->presentation.objects);
    ctx->presentation.object_count = 0;

    for (picture = 0; picture < UINT16_MAX; ++picture) {
        av_freep(&ctx->pictures[picture].rle);
        ctx->pictures[picture].rle_buffer_size = 0;
    }

    return 0;
}

/**
 * Decode the RLE data.
 *
 * The subtitle is stored as an Run Length Encoded image.
 *
 * @param avctx contains the current codec context
 * @param sub pointer to the processed subtitle data
 * @param buf pointer to the RLE data to process
 * @param buf_size size of the RLE data to process
 */
static int decode_rle(AVCodecContext *avctx, AVSubtitle *sub, int rect,
                      const uint8_t *buf, unsigned int buf_size)
{
    const uint8_t *rle_bitmap_end;
    int pixel_count, line_count;

    rle_bitmap_end = buf + buf_size;

    sub->rects[rect]->pict.data[0] = av_malloc(sub->rects[rect]->w * sub->rects[rect]->h);

    if (!sub->rects[rect]->pict.data[0])
        return -1;

    pixel_count = 0;
    line_count  = 0;

    while (buf < rle_bitmap_end && line_count < sub->rects[rect]->h) {
        uint8_t flags, color;
        int run;

        color = bytestream_get_byte(&buf);
        run   = 1;

        if (color == 0x00) {
            flags = bytestream_get_byte(&buf);
            run   = flags & 0x3f;
            if (flags & 0x40)
                run = (run << 8) + bytestream_get_byte(&buf);
            color = flags & 0x80 ? bytestream_get_byte(&buf) : 0;
        }

        if (run > 0 && pixel_count + run <= sub->rects[rect]->w * sub->rects[rect]->h) {
            memset(sub->rects[rect]->pict.data[0] + pixel_count, color, run);
            pixel_count += run;
        } else if (!run) {
            /*
             * New Line. Check if correct pixels decoded, if not display warning
             * and adjust bitmap pointer to correct new line position.
             */
            if (pixel_count % sub->rects[rect]->w > 0)
                av_log(avctx, AV_LOG_ERROR, "Decoded %d pixels, when line should be %d pixels\n",
                       pixel_count % sub->rects[rect]->w, sub->rects[rect]->w);
            line_count++;
        }
    }

    if (pixel_count < sub->rects[rect]->w * sub->rects[rect]->h) {
        av_log(avctx, AV_LOG_ERROR, "Insufficient RLE data for subtitle\n");
        return -1;
    }

    av_dlog(avctx, "Pixel Count = %d, Area = %d\n", pixel_count, sub->rects[rect]->w * sub->rects[rect]->h);

    return 0;
}

/**
 * Parse the picture segment packet.
 *
 * The picture segment contains details on the sequence id,
 * width, height and Run Length Encoded (RLE) bitmap data.
 *
 * @param avctx contains the current codec context
 * @param buf pointer to the packet to process
 * @param buf_size size of packet to process
 * @todo TODO: Enable support for RLE data over multiple packets
 */
static int parse_picture_segment(AVCodecContext *avctx,
                                  const uint8_t *buf, int buf_size)
{
    PGSSubContext *ctx = avctx->priv_data;

    uint8_t sequence_desc;
    unsigned int rle_bitmap_len, width, height;
    uint16_t picture_id;

    if (buf_size <= 4)
        return -1;
    buf_size -= 4;

    picture_id = bytestream_get_be16(&buf);

    /* skip 1 unknown byte: Version Number */
    buf++;

    /* Read the Sequence Description to determine if start of RLE data or appended to previous RLE */
    sequence_desc = bytestream_get_byte(&buf);

    if (!(sequence_desc & 0x80)) {
        /* Additional RLE data */
        if (buf_size > ctx->pictures[picture_id].rle_remaining_len)
            return -1;

        memcpy(ctx->pictures[picture_id].rle + ctx->pictures[picture_id].rle_data_len, buf, buf_size);
        ctx->pictures[picture_id].rle_data_len += buf_size;
        ctx->pictures[picture_id].rle_remaining_len -= buf_size;

        return 0;
    }

    if (buf_size <= 7)
        return -1;
    buf_size -= 7;

    /* Decode rle bitmap length, stored size includes width/height data */
    rle_bitmap_len = bytestream_get_be24(&buf) - 2*2;

    /* Get bitmap dimensions from data */
    width  = bytestream_get_be16(&buf);
    height = bytestream_get_be16(&buf);

    /* Make sure the bitmap is not too large */
    if (avctx->width < width || avctx->height < height) {
        av_log(avctx, AV_LOG_ERROR, "Bitmap dimensions larger than video.\n");
        return -1;
    }

    if (buf_size > rle_bitmap_len) {
        av_log(avctx, AV_LOG_ERROR, "too much RLE data\n");
        return AVERROR_INVALIDDATA;
    }

    ctx->pictures[picture_id].w = width;
    ctx->pictures[picture_id].h = height;

    av_fast_malloc(&ctx->pictures[picture_id].rle, &ctx->pictures[picture_id].rle_buffer_size, rle_bitmap_len);

    if (!ctx->pictures[picture_id].rle)
        return -1;

    memcpy(ctx->pictures[picture_id].rle, buf, buf_size);
    ctx->pictures[picture_id].rle_data_len      = buf_size;
    ctx->pictures[picture_id].rle_remaining_len = rle_bitmap_len - buf_size;

    return 0;
}

/**
 * Parse the palette segment packet.
 *
 * The palette segment contains details of the palette,
 * a maximum of 256 colors can be defined.
 *
 * @param avctx contains the current codec context
 * @param buf pointer to the packet to process
 * @param buf_size size of packet to process
 */
static void parse_palette_segment(AVCodecContext *avctx,
                                  const uint8_t *buf, int buf_size)
{
    PGSSubContext *ctx = avctx->priv_data;

    const uint8_t *buf_end = buf + buf_size;
    const uint8_t *cm      = ff_cropTbl + MAX_NEG_CROP;
    int color_id;
    int y, cb, cr, alpha;
    int r, g, b, r_add, g_add, b_add;

    /* Skip two null bytes */
    buf += 2;

    while (buf < buf_end) {
        color_id  = bytestream_get_byte(&buf);
        y         = bytestream_get_byte(&buf);
        cr        = bytestream_get_byte(&buf);
        cb        = bytestream_get_byte(&buf);
        alpha     = bytestream_get_byte(&buf);

        YUV_TO_RGB1(cb, cr);
        YUV_TO_RGB2(r, g, b, y);

        av_dlog(avctx, "Color %d := (%d,%d,%d,%d)\n", color_id, r, g, b, alpha);

        /* Store color in palette */
        ctx->clut[color_id] = RGBA(r,g,b,alpha);
    }
}

/**
 * Parse the presentation segment packet.
 *
 * The presentation segment contains details on the video
 * width, video height, x & y subtitle position.
 *
 * @param avctx contains the current codec context
 * @param buf pointer to the packet to process
 * @param buf_size size of packet to process
 * @todo TODO: Implement cropping
 */
static void parse_presentation_segment(AVCodecContext *avctx,
                                       const uint8_t *buf, int buf_size,
                                       int64_t pts)
{
    PGSSubContext *ctx = avctx->priv_data;

    int w = bytestream_get_be16(&buf);
    int h = bytestream_get_be16(&buf);

<<<<<<< HEAD
    uint16_t object_index;
=======
    ctx->presentation.pts = pts;
>>>>>>> 1c580552

    av_dlog(avctx, "Video Dimensions %dx%d\n",
            w, h);
    if (av_image_check_size(w, h, 0, avctx) >= 0)
        avcodec_set_dimensions(avctx, w, h);

    /* Skip 1 bytes of unknown, frame rate? */
    buf++;

    ctx->presentation.id_number = bytestream_get_be16(&buf);

    /*
     * Skip 3 bytes of unknown:
     *     state
     *     palette_update_flag (0x80),
     *     palette_id_to_use,
     */
    buf += 3;

    ctx->presentation.object_count = bytestream_get_byte(&buf);
    if (!ctx->presentation.object_count)
        return;

    /* Verify that enough bytes are remaining for all of the objects. */
    buf_size -= 11;
    if (buf_size < ctx->presentation.object_count * 8) {
        ctx->presentation.object_count = 0;
        return;
    }

    av_freep(&ctx->presentation.objects);
    ctx->presentation.objects = av_malloc(sizeof(PGSSubPictureReference) * ctx->presentation.object_count);
    if (!ctx->presentation.objects) {
        ctx->presentation.object_count = 0;
        return;
    }

    for (object_index = 0; object_index < ctx->presentation.object_count; ++object_index) {
        PGSSubPictureReference *reference = &ctx->presentation.objects[object_index];
        reference->picture_id             = bytestream_get_be16(&buf);

        /* Skip window_id_ref */
        buf++;
        /* composition_flag (0x80 - object cropped, 0x40 - object forced) */
        reference->composition = bytestream_get_byte(&buf);

        reference->x = bytestream_get_be16(&buf);
        reference->y = bytestream_get_be16(&buf);

        /* TODO If cropping, cropping_x, cropping_y, cropping_width, cropping_height (all 2 bytes).*/
        av_dlog(avctx, "Subtitle Placement ID=%d, x=%d, y=%d\n", reference->picture_id, reference->x, reference->y);

        if (reference->x > avctx->width || reference->y > avctx->height) {
            av_log(avctx, AV_LOG_ERROR, "Subtitle out of video bounds. x = %d, y = %d, video width = %d, video height = %d.\n",
                   reference->x, reference->y, avctx->width, avctx->height);
            reference->x = 0;
            reference->y = 0;
        }
    }
}

/**
 * Parse the display segment packet.
 *
 * The display segment controls the updating of the display.
 *
 * @param avctx contains the current codec context
 * @param data pointer to the data pertaining the subtitle to display
 * @param buf pointer to the packet to process
 * @param buf_size size of packet to process
 * @todo TODO: Fix start time, relies on correct PTS, currently too late
 *
 * @todo TODO: Fix end time, normally cleared by a second display
 * @todo       segment, which is currently ignored as it clears
 * @todo       the subtitle too early.
 */
static int display_end_segment(AVCodecContext *avctx, void *data,
                               const uint8_t *buf, int buf_size)
{
    AVSubtitle    *sub = data;
    PGSSubContext *ctx = avctx->priv_data;
    int64_t pts;

    uint16_t rect;

    /*
     *      The end display time is a timeout value and is only reached
     *      if the next subtitle is later than timeout or subtitle has
     *      not been cleared by a subsequent empty display command.
     */

    pts = ctx->pts != AV_NOPTS_VALUE ? ctx->pts : sub->pts;
    memset(sub, 0, sizeof(*sub));
<<<<<<< HEAD
    sub->pts = pts;
    ctx->pts = AV_NOPTS_VALUE;

    // Blank if last object_count was 0.
    if (!ctx->presentation.object_count)
=======
    sub->pts = ctx->presentation.pts;

    // Blank if last object_number was 0.
    // Note that this may be wrong for more complex subtitles.
    if (!ctx->presentation.object_number)
>>>>>>> 1c580552
        return 1;

    sub->start_display_time = 0;
    sub->end_display_time   = 20000;
    sub->format             = 0;

    sub->num_rects = ctx->presentation.object_count;
    sub->rects     = av_mallocz(sizeof(*sub->rects) * sub->num_rects);

    for (rect = 0; rect < sub->num_rects; ++rect) {
        uint16_t picture_id    = ctx->presentation.objects[rect].picture_id;
        sub->rects[rect]       = av_mallocz(sizeof(*sub->rects[rect]));
        sub->rects[rect]->x    = ctx->presentation.objects[rect].x;
        sub->rects[rect]->y    = ctx->presentation.objects[rect].y;
        sub->rects[rect]->w    = ctx->pictures[picture_id].w;
        sub->rects[rect]->h    = ctx->pictures[picture_id].h;
        sub->rects[rect]->type = SUBTITLE_BITMAP;

        /* Process bitmap */
        sub->rects[rect]->pict.linesize[0] = ctx->pictures[picture_id].w;
        if (ctx->pictures[picture_id].rle) {
            if (ctx->pictures[picture_id].rle_remaining_len)
                av_log(avctx, AV_LOG_ERROR, "RLE data length %u is %u bytes shorter than expected\n",
                       ctx->pictures[picture_id].rle_data_len, ctx->pictures[picture_id].rle_remaining_len);
            if (decode_rle(avctx, sub, rect, ctx->pictures[picture_id].rle, ctx->pictures[picture_id].rle_data_len) < 0)
                return 0;
        }

        /* Allocate memory for colors */
        sub->rects[rect]->nb_colors    = 256;
        sub->rects[rect]->pict.data[1] = av_mallocz(AVPALETTE_SIZE);

        /* Copy the forced flag */
        sub->rects[rect]->flags = (ctx->presentation.objects[rect].composition & 0x40) != 0 ? AV_SUBTITLE_FLAG_FORCED : 0;

        if (!ctx->forced_subs_only || ctx->presentation.objects[rect].composition & 0x40)
        memcpy(sub->rects[rect]->pict.data[1], ctx->clut, sub->rects[rect]->nb_colors * sizeof(uint32_t));
    }

    return 1;
}

static int decode(AVCodecContext *avctx, void *data, int *data_size,
                  AVPacket *avpkt)
{
    PGSSubContext *ctx = avctx->priv_data;
    const uint8_t *buf = avpkt->data;
    int buf_size       = avpkt->size;
    AVSubtitle *sub    = data;

    const uint8_t *buf_end;
    uint8_t       segment_type;
    int           segment_length;
    int i;

    av_dlog(avctx, "PGS sub packet:\n");

    for (i = 0; i < buf_size; i++) {
        av_dlog(avctx, "%02x ", buf[i]);
        if (i % 16 == 15)
            av_dlog(avctx, "\n");
    }

    if (i & 15)
        av_dlog(avctx, "\n");

    *data_size = 0;

    /* Ensure that we have received at a least a segment code and segment length */
    if (buf_size < 3)
        return -1;

    buf_end = buf + buf_size;

    /* Step through buffer to identify segments */
    while (buf < buf_end) {
        segment_type   = bytestream_get_byte(&buf);
        segment_length = bytestream_get_be16(&buf);

        av_dlog(avctx, "Segment Length %d, Segment Type %x\n", segment_length, segment_type);

        if (segment_type != DISPLAY_SEGMENT && segment_length > buf_end - buf)
            break;

        switch (segment_type) {
        case PALETTE_SEGMENT:
            parse_palette_segment(avctx, buf, segment_length);
            break;
        case PICTURE_SEGMENT:
            parse_picture_segment(avctx, buf, segment_length);
            break;
        case PRESENTATION_SEGMENT:
<<<<<<< HEAD
            parse_presentation_segment(avctx, buf, segment_length);
            ctx->pts = sub->pts;
=======
            parse_presentation_segment(avctx, buf, segment_length, avpkt->pts);
>>>>>>> 1c580552
            break;
        case WINDOW_SEGMENT:
            /*
             * Window Segment Structure (No new information provided):
             *     2 bytes: Unknown,
             *     2 bytes: X position of subtitle,
             *     2 bytes: Y position of subtitle,
             *     2 bytes: Width of subtitle,
             *     2 bytes: Height of subtitle.
             */
            break;
        case DISPLAY_SEGMENT:
            *data_size = display_end_segment(avctx, data, buf, segment_length);
            break;
        default:
            av_log(avctx, AV_LOG_ERROR, "Unknown subtitle segment type 0x%x, length %d\n",
                   segment_type, segment_length);
            break;
        }

        buf += segment_length;
    }

    return buf_size;
}

#define OFFSET(x) offsetof(PGSSubContext, x)
#define SD AV_OPT_FLAG_SUBTITLE_PARAM | AV_OPT_FLAG_DECODING_PARAM
static const AVOption options[] = {
    {"forced_subs_only", "Only show forced subtitles", OFFSET(forced_subs_only), AV_OPT_TYPE_INT, {.i64 = 0}, 0, 1, SD},
    { NULL },
};

static const AVClass pgsdec_class = {
    .class_name = "PGS subtitle decoder",
    .item_name  = av_default_item_name,
    .option     = options,
    .version    = LIBAVUTIL_VERSION_INT,
};

AVCodec ff_pgssub_decoder = {
    .name           = "pgssub",
    .type           = AVMEDIA_TYPE_SUBTITLE,
    .id             = AV_CODEC_ID_HDMV_PGS_SUBTITLE,
    .priv_data_size = sizeof(PGSSubContext),
    .init           = init_decoder,
    .close          = close_decoder,
    .decode         = decode,
    .long_name      = NULL_IF_CONFIG_SMALL("HDMV Presentation Graphic Stream subtitles"),
    .priv_class     = &pgsdec_class,
};<|MERGE_RESOLUTION|>--- conflicted
+++ resolved
@@ -44,7 +44,6 @@
 typedef struct PGSSubPictureReference {
     int x;
     int y;
-<<<<<<< HEAD
     int picture_id;
     int composition;
 } PGSSubPictureReference;
@@ -53,12 +52,7 @@
     int                    id_number;
     int                    object_count;
     PGSSubPictureReference *objects;
-=======
-    int id_number;
-    int object_number;
-    uint8_t composition_flag;
     int64_t pts;
->>>>>>> 1c580552
 } PGSSubPresentation;
 
 typedef struct PGSSubPicture {
@@ -74,7 +68,6 @@
     PGSSubPresentation presentation;
     uint32_t           clut[256];
     PGSSubPicture      pictures[UINT16_MAX];
-    int64_t            pts;
     int forced_subs_only;
 } PGSSubContext;
 
@@ -310,11 +303,9 @@
     int w = bytestream_get_be16(&buf);
     int h = bytestream_get_be16(&buf);
 
-<<<<<<< HEAD
     uint16_t object_index;
-=======
+
     ctx->presentation.pts = pts;
->>>>>>> 1c580552
 
     av_dlog(avctx, "Video Dimensions %dx%d\n",
             w, h);
@@ -406,21 +397,13 @@
      *      not been cleared by a subsequent empty display command.
      */
 
-    pts = ctx->pts != AV_NOPTS_VALUE ? ctx->pts : sub->pts;
+    pts = ctx->presentation.pts != AV_NOPTS_VALUE ? ctx->presentation.pts : sub->pts;
     memset(sub, 0, sizeof(*sub));
-<<<<<<< HEAD
     sub->pts = pts;
-    ctx->pts = AV_NOPTS_VALUE;
+    ctx->presentation.pts = AV_NOPTS_VALUE;
 
     // Blank if last object_count was 0.
     if (!ctx->presentation.object_count)
-=======
-    sub->pts = ctx->presentation.pts;
-
-    // Blank if last object_number was 0.
-    // Note that this may be wrong for more complex subtitles.
-    if (!ctx->presentation.object_number)
->>>>>>> 1c580552
         return 1;
 
     sub->start_display_time = 0;
@@ -513,12 +496,7 @@
             parse_picture_segment(avctx, buf, segment_length);
             break;
         case PRESENTATION_SEGMENT:
-<<<<<<< HEAD
-            parse_presentation_segment(avctx, buf, segment_length);
-            ctx->pts = sub->pts;
-=======
-            parse_presentation_segment(avctx, buf, segment_length, avpkt->pts);
->>>>>>> 1c580552
+            parse_presentation_segment(avctx, buf, segment_length, sub->pts);
             break;
         case WINDOW_SEGMENT:
             /*
