/*
 * H.26L/H.264/AVC/JVT/14496-10/... parser
 * Copyright (c) 2003 Michael Niedermayer <michaelni@gmx.at>
 *
 * This file is part of FFmpeg.
 *
 * FFmpeg is free software; you can redistribute it and/or
 * modify it under the terms of the GNU Lesser General Public
 * License as published by the Free Software Foundation; either
 * version 2.1 of the License, or (at your option) any later version.
 *
 * FFmpeg is distributed in the hope that it will be useful,
 * but WITHOUT ANY WARRANTY; without even the implied warranty of
 * MERCHANTABILITY or FITNESS FOR A PARTICULAR PURPOSE.  See the GNU
 * Lesser General Public License for more details.
 *
 * You should have received a copy of the GNU Lesser General Public
 * License along with FFmpeg; if not, write to the Free Software
 * Foundation, Inc., 51 Franklin Street, Fifth Floor, Boston, MA 02110-1301 USA
 */

/**
 * @file
 * H.264 / AVC / MPEG4 part10 parser.
 * @author Michael Niedermayer <michaelni@gmx.at>
 */

#define UNCHECKED_BITSTREAM_READER 1

#include "libavutil/attributes.h"
#include "parser.h"
#include "h264data.h"
#include "golomb.h"
#include "internal.h"
#include "mpegutils.h"

typedef struct H264ParseContext {
    H264Context h;
    ParseContext pc;
    int got_first;
} H264ParseContext;


static int h264_find_frame_end(H264ParseContext *p, const uint8_t *buf,
                               int buf_size)
{
    H264Context *h = &p->h;
    int i, j;
    uint32_t state;
    ParseContext *pc = &p->pc;

    int next_avc= h->is_avc ? 0 : buf_size;
//    mb_addr= pc->mb_addr - 1;
    state = pc->state;
    if (state > 13)
        state = 7;

    if (h->is_avc && !h->nal_length_size)
        av_log(h->avctx, AV_LOG_ERROR, "AVC-parser: nal length size invalid\n");

    for (i = 0; i < buf_size; i++) {
        if (i >= next_avc) {
            int nalsize = 0;
            i = next_avc;
            for (j = 0; j < h->nal_length_size; j++)
                nalsize = (nalsize << 8) | buf[i++];
            if (nalsize <= 0 || nalsize > buf_size - i) {
                av_log(h->avctx, AV_LOG_ERROR, "AVC-parser: nal size %d remaining %d\n", nalsize, buf_size - i);
                return buf_size;
            }
            next_avc = i + nalsize;
            state    = 5;
        }

        if (state == 7) {
            i += h->h264dsp.startcode_find_candidate(buf + i, next_avc - i);
            if (i < next_avc)
                state = 2;
        } else if (state <= 2) {
            if (buf[i] == 1)
                state ^= 5;            // 2->7, 1->4, 0->5
            else if (buf[i])
                state = 7;
            else
                state >>= 1;           // 2->1, 1->0, 0->0
        } else if (state <= 5) {
            int nalu_type = buf[i] & 0x1F;
            if (nalu_type == NAL_SEI || nalu_type == NAL_SPS ||
                nalu_type == NAL_PPS || nalu_type == NAL_AUD) {
                if (pc->frame_start_found) {
                    i++;
                    goto found;
                }
            } else if (nalu_type == NAL_SLICE || nalu_type == NAL_DPA ||
                       nalu_type == NAL_IDR_SLICE) {
                state += 8;
                continue;
            }
            state = 7;
        } else {
            h->parse_history[h->parse_history_count++]= buf[i];
            if (h->parse_history_count>5) {
                unsigned int mb, last_mb= h->parse_last_mb;
                GetBitContext gb;

                init_get_bits(&gb, h->parse_history, 8*h->parse_history_count);
                h->parse_history_count=0;
                mb= get_ue_golomb_long(&gb);
                h->parse_last_mb= mb;
                if (pc->frame_start_found) {
                    if (mb <= last_mb)
                        goto found;
                } else
                    pc->frame_start_found = 1;
                state = 7;
            }
        }
    }
    pc->state = state;
    if (h->is_avc)
        return next_avc;
    return END_NOT_FOUND;

found:
    pc->state             = 7;
    pc->frame_start_found = 0;
    if (h->is_avc)
        return next_avc;
    return i - (state & 5) - 5 * (state > 7);
}

static int scan_mmco_reset(AVCodecParserContext *s)
{
    H264ParseContext *p = s->priv_data;
    H264Context      *h = &p->h;
    H264SliceContext *sl = &h->slice_ctx[0];

    sl->slice_type_nos = s->pict_type & 3;

    if (h->pps.redundant_pic_cnt_present)
        get_ue_golomb(&sl->gb); // redundant_pic_count

    if (ff_set_ref_count(h, sl) < 0)
        return AVERROR_INVALIDDATA;

    if (sl->slice_type_nos != AV_PICTURE_TYPE_I) {
        int list;
        for (list = 0; list < sl->list_count; list++) {
            if (get_bits1(&sl->gb)) {
                int index;
                for (index = 0; ; index++) {
                    unsigned int reordering_of_pic_nums_idc = get_ue_golomb_31(&sl->gb);

                    if (reordering_of_pic_nums_idc < 3)
                        get_ue_golomb(&sl->gb);
                    else if (reordering_of_pic_nums_idc > 3) {
                        av_log(h->avctx, AV_LOG_ERROR,
                               "illegal reordering_of_pic_nums_idc %d\n",
                               reordering_of_pic_nums_idc);
                        return AVERROR_INVALIDDATA;
                    } else
                        break;

                    if (index >= sl->ref_count[list]) {
                        av_log(h->avctx, AV_LOG_ERROR,
                               "reference count %d overflow\n", index);
                        return AVERROR_INVALIDDATA;
                    }
                }
            }
        }
    }

    if ((h->pps.weighted_pred && sl->slice_type_nos == AV_PICTURE_TYPE_P) ||
        (h->pps.weighted_bipred_idc == 1 && sl->slice_type_nos == AV_PICTURE_TYPE_B))
        ff_pred_weight_table(h, sl);

    if (get_bits1(&sl->gb)) { // adaptive_ref_pic_marking_mode_flag
        int i;
        for (i = 0; i < MAX_MMCO_COUNT; i++) {
            MMCOOpcode opcode = get_ue_golomb_31(&sl->gb);
            if (opcode > (unsigned) MMCO_LONG) {
                av_log(h->avctx, AV_LOG_ERROR,
                       "illegal memory management control operation %d\n",
                       opcode);
                return AVERROR_INVALIDDATA;
            }
            if (opcode == MMCO_END)
               return 0;
            else if (opcode == MMCO_RESET)
                return 1;

            if (opcode == MMCO_SHORT2UNUSED || opcode == MMCO_SHORT2LONG)
                get_ue_golomb(&sl->gb);
            if (opcode == MMCO_SHORT2LONG || opcode == MMCO_LONG2UNUSED ||
                opcode == MMCO_LONG || opcode == MMCO_SET_MAX_LONG)
                get_ue_golomb_31(&sl->gb);
        }
    }

    return 0;
}

/**
 * Parse NAL units of found picture and decode some basic information.
 *
 * @param s parser context.
 * @param avctx codec context.
 * @param buf buffer with field/frame data.
 * @param buf_size size of the buffer.
 */
static inline int parse_nal_units(AVCodecParserContext *s,
                                  AVCodecContext *avctx,
                                  const uint8_t * const buf, int buf_size)
{
    H264ParseContext *p = s->priv_data;
    H264Context      *h = &p->h;
<<<<<<< HEAD
    int buf_index, next_avc;
=======
    H264SliceContext *sl = &h->slice_ctx[0];
    const uint8_t *buf_end = buf + buf_size;
>>>>>>> f42485db
    unsigned int pps_id;
    unsigned int slice_type;
    int state = -1, got_reset = 0;
    const uint8_t *ptr;
    int q264 = buf_size >=4 && !memcmp("Q264", buf, 4);
    int field_poc[2];

    /* set some sane default values */
    s->pict_type         = AV_PICTURE_TYPE_I;
    s->key_frame         = 0;
    s->picture_structure = AV_PICTURE_STRUCTURE_UNKNOWN;

    h->avctx = avctx;
    ff_h264_reset_sei(h);
    h->sei_fpa.frame_packing_arrangement_cancel_flag = -1;

    if (!buf_size)
        return 0;

    buf_index     = 0;
    next_avc      = h->is_avc ? 0 : buf_size;
    for (;;) {
        int src_length, dst_length, consumed, nalsize = 0;

        if (buf_index >= next_avc) {
            nalsize = get_avc_nalsize(h, buf, buf_size, &buf_index);
            if (nalsize < 0)
                break;
            next_avc = buf_index + nalsize;
        } else {
            buf_index = find_start_code(buf, buf_size, buf_index, next_avc);
            if (buf_index >= buf_size)
                break;
            if (buf_index >= next_avc)
                continue;
        }
        src_length = next_avc - buf_index;

        state = buf[buf_index];
        switch (state & 0x1f) {
        case NAL_SLICE:
        case NAL_IDR_SLICE:
            // Do not walk the whole buffer just to decode slice header
            if ((state & 0x1f) == NAL_IDR_SLICE || ((state >> 5) & 0x3) == 0) {
                /* IDR or disposable slice
                 * No need to decode many bytes because MMCOs shall not be present. */
                if (src_length > 60)
                    src_length = 60;
            } else {
                /* To decode up to MMCOs */
                if (src_length > 1000)
                    src_length = 1000;
            }
            break;
        }
        ptr = ff_h264_decode_nal(h, buf + buf_index, &dst_length,
                                 &consumed, src_length);
        if (!ptr || dst_length < 0)
            break;

        buf_index += consumed;

        init_get_bits(&h->gb, ptr, 8 * dst_length);
        switch (h->nal_unit_type) {
        case NAL_SPS:
            ff_h264_decode_seq_parameter_set(h);
            break;
        case NAL_PPS:
            ff_h264_decode_picture_parameter_set(h, h->gb.size_in_bits);
            break;
        case NAL_SEI:
            ff_h264_decode_sei(h);
            break;
        case NAL_IDR_SLICE:
            s->key_frame = 1;

            h->prev_frame_num        = 0;
            h->prev_frame_num_offset = 0;
            h->prev_poc_msb          =
            h->prev_poc_lsb          = 0;
        /* fall through */
        case NAL_SLICE:
<<<<<<< HEAD
            get_ue_golomb_long(&h->gb);  // skip first_mb_in_slice
            slice_type   = get_ue_golomb_31(&h->gb);
=======
            init_get_bits(&sl->gb, ptr, 8 * dst_length);
            get_ue_golomb(&sl->gb);  // skip first_mb_in_slice
            slice_type   = get_ue_golomb_31(&sl->gb);
>>>>>>> f42485db
            s->pict_type = golomb_to_pict_type[slice_type % 5];
            if (h->sei_recovery_frame_cnt >= 0) {
                /* key frame, since recovery_frame_cnt is set */
                s->key_frame = 1;
            }
            pps_id = get_ue_golomb(&sl->gb);
            if (pps_id >= MAX_PPS_COUNT) {
                av_log(h->avctx, AV_LOG_ERROR,
                       "pps_id %u out of range\n", pps_id);
                return -1;
            }
            if (!h->pps_buffers[pps_id]) {
                av_log(h->avctx, AV_LOG_ERROR,
                       "non-existing PPS %u referenced\n", pps_id);
                return -1;
            }
            h->pps = *h->pps_buffers[pps_id];
            if (!h->sps_buffers[h->pps.sps_id]) {
                av_log(h->avctx, AV_LOG_ERROR,
                       "non-existing SPS %u referenced\n", h->pps.sps_id);
                return -1;
            }
            h->sps       = *h->sps_buffers[h->pps.sps_id];
            h->frame_num = get_bits(&sl->gb, h->sps.log2_max_frame_num);

            if(h->sps.ref_frame_count <= 1 && h->pps.ref_count[0] <= 1 && s->pict_type == AV_PICTURE_TYPE_I)
                s->key_frame = 1;

            s->coded_width  = 16 * h->sps.mb_width;
            s->coded_height = 16 * h->sps.mb_height;
            s->width        = s->coded_width  - (h->sps.crop_right + h->sps.crop_left);
            s->height       = s->coded_height - (h->sps.crop_top   + h->sps.crop_bottom);
            if (s->width <= 0 || s->height <= 0) {
                s->width  = s->coded_width;
                s->height = s->coded_height;
            }

            switch (h->sps.bit_depth_luma) {
            case 9:
                if (CHROMA444(h))      s->format = AV_PIX_FMT_YUV444P9;
                else if (CHROMA422(h)) s->format = AV_PIX_FMT_YUV422P9;
                else                   s->format = AV_PIX_FMT_YUV420P9;
                break;
            case 10:
                if (CHROMA444(h))      s->format = AV_PIX_FMT_YUV444P10;
                else if (CHROMA422(h)) s->format = AV_PIX_FMT_YUV422P10;
                else                   s->format = AV_PIX_FMT_YUV420P10;
                break;
            case 8:
                if (CHROMA444(h))      s->format = AV_PIX_FMT_YUV444P;
                else if (CHROMA422(h)) s->format = AV_PIX_FMT_YUV422P;
                else                   s->format = AV_PIX_FMT_YUV420P;
                break;
            default:
                s->format = AV_PIX_FMT_NONE;
            }

            avctx->profile = ff_h264_get_profile(&h->sps);
            avctx->level   = h->sps.level_idc;

            if (h->sps.frame_mbs_only_flag) {
                h->picture_structure = PICT_FRAME;
            } else {
                if (get_bits1(&sl->gb)) { // field_pic_flag
                    h->picture_structure = PICT_TOP_FIELD + get_bits1(&sl->gb); // bottom_field_flag
                } else {
                    h->picture_structure = PICT_FRAME;
                }
            }

            if (h->nal_unit_type == NAL_IDR_SLICE)
                get_ue_golomb(&sl->gb); /* idr_pic_id */
            if (h->sps.poc_type == 0) {
                h->poc_lsb = get_bits(&sl->gb, h->sps.log2_max_poc_lsb);

                if (h->pps.pic_order_present == 1 &&
                    h->picture_structure == PICT_FRAME)
                    h->delta_poc_bottom = get_se_golomb(&sl->gb);
            }

            if (h->sps.poc_type == 1 &&
                !h->sps.delta_pic_order_always_zero_flag) {
                h->delta_poc[0] = get_se_golomb(&sl->gb);

                if (h->pps.pic_order_present == 1 &&
                    h->picture_structure == PICT_FRAME)
                    h->delta_poc[1] = get_se_golomb(&sl->gb);
            }

            /* Decode POC of this picture.
             * The prev_ values needed for decoding POC of the next picture are not set here. */
            field_poc[0] = field_poc[1] = INT_MAX;
            ff_init_poc(h, field_poc, &s->output_picture_number);

            /* Continue parsing to check if MMCO_RESET is present.
             * FIXME: MMCO_RESET could appear in non-first slice.
             *        Maybe, we should parse all undisposable non-IDR slice of this
             *        picture until encountering MMCO_RESET in a slice of it. */
            if (h->nal_ref_idc && h->nal_unit_type != NAL_IDR_SLICE) {
                got_reset = scan_mmco_reset(s);
                if (got_reset < 0)
                    return got_reset;
            }

            /* Set up the prev_ values for decoding POC of the next picture. */
            h->prev_frame_num        = got_reset ? 0 : h->frame_num;
            h->prev_frame_num_offset = got_reset ? 0 : h->frame_num_offset;
            if (h->nal_ref_idc != 0) {
                if (!got_reset) {
                    h->prev_poc_msb = h->poc_msb;
                    h->prev_poc_lsb = h->poc_lsb;
                } else {
                    h->prev_poc_msb = 0;
                    h->prev_poc_lsb =
                        h->picture_structure == PICT_BOTTOM_FIELD ? 0 : field_poc[0];
                }
            }

            if (h->sps.pic_struct_present_flag) {
                switch (h->sei_pic_struct) {
                case SEI_PIC_STRUCT_TOP_FIELD:
                case SEI_PIC_STRUCT_BOTTOM_FIELD:
                    s->repeat_pict = 0;
                    break;
                case SEI_PIC_STRUCT_FRAME:
                case SEI_PIC_STRUCT_TOP_BOTTOM:
                case SEI_PIC_STRUCT_BOTTOM_TOP:
                    s->repeat_pict = 1;
                    break;
                case SEI_PIC_STRUCT_TOP_BOTTOM_TOP:
                case SEI_PIC_STRUCT_BOTTOM_TOP_BOTTOM:
                    s->repeat_pict = 2;
                    break;
                case SEI_PIC_STRUCT_FRAME_DOUBLING:
                    s->repeat_pict = 3;
                    break;
                case SEI_PIC_STRUCT_FRAME_TRIPLING:
                    s->repeat_pict = 5;
                    break;
                default:
                    s->repeat_pict = h->picture_structure == PICT_FRAME ? 1 : 0;
                    break;
                }
            } else {
                s->repeat_pict = h->picture_structure == PICT_FRAME ? 1 : 0;
            }

            if (h->picture_structure == PICT_FRAME) {
                s->picture_structure = AV_PICTURE_STRUCTURE_FRAME;
                if (h->sps.pic_struct_present_flag) {
                    switch (h->sei_pic_struct) {
                    case SEI_PIC_STRUCT_TOP_BOTTOM:
                    case SEI_PIC_STRUCT_TOP_BOTTOM_TOP:
                        s->field_order = AV_FIELD_TT;
                        break;
                    case SEI_PIC_STRUCT_BOTTOM_TOP:
                    case SEI_PIC_STRUCT_BOTTOM_TOP_BOTTOM:
                        s->field_order = AV_FIELD_BB;
                        break;
                    default:
                        s->field_order = AV_FIELD_PROGRESSIVE;
                        break;
                    }
                } else {
                    if (field_poc[0] < field_poc[1])
                        s->field_order = AV_FIELD_TT;
                    else if (field_poc[0] > field_poc[1])
                        s->field_order = AV_FIELD_BB;
                    else
                        s->field_order = AV_FIELD_PROGRESSIVE;
                }
            } else {
                if (h->picture_structure == PICT_TOP_FIELD)
                    s->picture_structure = AV_PICTURE_STRUCTURE_TOP_FIELD;
                else
                    s->picture_structure = AV_PICTURE_STRUCTURE_BOTTOM_FIELD;
                s->field_order = AV_FIELD_UNKNOWN;
            }

            return 0; /* no need to evaluate the rest */
        }
    }
    if (q264)
        return 0;
    /* didn't find a picture! */
    av_log(h->avctx, AV_LOG_ERROR, "missing picture in access unit with size %d\n", buf_size);
    return -1;
}

static int h264_parse(AVCodecParserContext *s,
                      AVCodecContext *avctx,
                      const uint8_t **poutbuf, int *poutbuf_size,
                      const uint8_t *buf, int buf_size)
{
    H264ParseContext *p = s->priv_data;
    H264Context      *h = &p->h;
    ParseContext *pc = &p->pc;
    int next;

    if (!p->got_first) {
        p->got_first = 1;
        if (avctx->extradata_size) {
            h->avctx = avctx;
            // must be done like in decoder, otherwise opening the parser,
            // letting it create extradata and then closing and opening again
            // will cause has_b_frames to be always set.
            // Note that estimate_timings_from_pts does exactly this.
            if (!avctx->has_b_frames)
                h->low_delay = 1;
            ff_h264_decode_extradata(h, avctx->extradata, avctx->extradata_size);
        }
    }

    if (s->flags & PARSER_FLAG_COMPLETE_FRAMES) {
        next = buf_size;
    } else {
        next = h264_find_frame_end(p, buf, buf_size);

        if (ff_combine_frame(pc, next, &buf, &buf_size) < 0) {
            *poutbuf      = NULL;
            *poutbuf_size = 0;
            return buf_size;
        }

        if (next < 0 && next != END_NOT_FOUND) {
            av_assert1(pc->last_index + next >= 0);
            h264_find_frame_end(p, &pc->buffer[pc->last_index + next], -next); // update state
        }
    }

    parse_nal_units(s, avctx, buf, buf_size);

    if (avctx->framerate.num)
        avctx->time_base = av_inv_q(av_mul_q(avctx->framerate, (AVRational){avctx->ticks_per_frame, 1}));
    if (h->sei_cpb_removal_delay >= 0) {
        s->dts_sync_point    = h->sei_buffering_period_present;
        s->dts_ref_dts_delta = h->sei_cpb_removal_delay;
        s->pts_dts_delta     = h->sei_dpb_output_delay;
    } else {
        s->dts_sync_point    = INT_MIN;
        s->dts_ref_dts_delta = INT_MIN;
        s->pts_dts_delta     = INT_MIN;
    }

    if (s->flags & PARSER_FLAG_ONCE) {
        s->flags &= PARSER_FLAG_COMPLETE_FRAMES;
    }

    *poutbuf      = buf;
    *poutbuf_size = buf_size;
    return next;
}

static int h264_split(AVCodecContext *avctx,
                      const uint8_t *buf, int buf_size)
{
    uint32_t state = -1;
    int has_sps    = 0;
    int has_pps    = 0;
    const uint8_t *ptr = buf, *end = buf + buf_size;
    int nalu_type;

    while (ptr < end) {
        ptr = avpriv_find_start_code(ptr, end, &state);
        if ((state & 0xFFFFFF00) != 0x100)
            break;
        nalu_type = state & 0x1F;
        if (nalu_type == NAL_SPS) {
            has_sps = 1;
        } else if (nalu_type == NAL_PPS)
            has_pps = 1;
        /* else if (nalu_type == 0x01 ||
         *     nalu_type == 0x02 ||
         *     nalu_type == 0x05) {
         *  }
         */
        else if ((nalu_type != NAL_SEI || has_pps) &&
                  nalu_type != NAL_AUD && nalu_type != NAL_SPS_EXT &&
                  nalu_type != 0x0f) {
            if (has_sps) {
                while (ptr - 4 > buf && ptr[-5] == 0)
                    ptr--;
                return ptr - 4 - buf;
            }
        }
    }

    return 0;
}

static void h264_close(AVCodecParserContext *s)
{
    H264ParseContext *p = s->priv_data;
    H264Context      *h = &p->h;
    ParseContext *pc = &p->pc;

    av_freep(&pc->buffer);
    ff_h264_free_context(h);
}

static av_cold int init(AVCodecParserContext *s)
{
    H264ParseContext *p = s->priv_data;
    H264Context      *h = &p->h;

    h->slice_ctx = av_mallocz(sizeof(*h->slice_ctx));
    if (!h->slice_ctx)
        return 0;
    h->nb_slice_ctx = 1;

    h->thread_context[0]   = h;
    h->slice_context_count = 1;
    ff_h264dsp_init(&h->h264dsp, 8, 1);
    return 0;
}

AVCodecParser ff_h264_parser = {
    .codec_ids      = { AV_CODEC_ID_H264 },
    .priv_data_size = sizeof(H264ParseContext),
    .parser_init    = init,
    .parser_parse   = h264_parse,
    .parser_close   = h264_close,
    .split          = h264_split,
};<|MERGE_RESOLUTION|>--- conflicted
+++ resolved
@@ -215,12 +215,8 @@
 {
     H264ParseContext *p = s->priv_data;
     H264Context      *h = &p->h;
-<<<<<<< HEAD
+    H264SliceContext *sl = &h->slice_ctx[0];
     int buf_index, next_avc;
-=======
-    H264SliceContext *sl = &h->slice_ctx[0];
-    const uint8_t *buf_end = buf + buf_size;
->>>>>>> f42485db
     unsigned int pps_id;
     unsigned int slice_type;
     int state = -1, got_reset = 0;
@@ -303,14 +299,9 @@
             h->prev_poc_lsb          = 0;
         /* fall through */
         case NAL_SLICE:
-<<<<<<< HEAD
-            get_ue_golomb_long(&h->gb);  // skip first_mb_in_slice
-            slice_type   = get_ue_golomb_31(&h->gb);
-=======
             init_get_bits(&sl->gb, ptr, 8 * dst_length);
-            get_ue_golomb(&sl->gb);  // skip first_mb_in_slice
+            get_ue_golomb_long(&sl->gb);  // skip first_mb_in_slice
             slice_type   = get_ue_golomb_31(&sl->gb);
->>>>>>> f42485db
             s->pict_type = golomb_to_pict_type[slice_type % 5];
             if (h->sei_recovery_frame_cnt >= 0) {
                 /* key frame, since recovery_frame_cnt is set */
