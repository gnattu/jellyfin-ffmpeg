--- conflicted
+++ resolved
@@ -489,15 +489,10 @@
 
             for (i = 0; idct_tab_arch[i].name; i++)
                 if (!(~cpu_flags & idct_tab_arch[i].cpu_flag))
-<<<<<<< HEAD
                     err |= dct_error(&idct_tab_arch[i], test, test_idct, speed, bits);
-        } else {
-=======
-                    err |= dct_error(&idct_tab_arch[i], test, test_idct, speed);
         }
 #if CONFIG_FDCTDSP
         else {
->>>>>>> 16b73280
             for (i = 0; i < FF_ARRAY_ELEMS(fdct_tab); i++)
                 err |= dct_error(&fdct_tab[i], test, test_idct, speed, bits);
 
