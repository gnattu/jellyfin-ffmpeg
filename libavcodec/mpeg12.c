--- conflicted
+++ resolved
@@ -52,9 +52,6 @@
 
 static VLC mv_vlc;
 
-<<<<<<< HEAD
-uint8_t ff_mpeg12_static_rl_table_store[2][2][2*MAX_RUN + MAX_LEVEL + 3];
-=======
 /* as H.263, but only 17 codes */
 static int mpeg_decode_motion(MpegEncContext *s, int fcode, int pred)
 {
@@ -67,7 +64,6 @@
     if (code < 0) {
         return 0xffff;
     }
->>>>>>> e0c3e073
 
     sign  = get_bits1(&s->gb);
     shift = fcode - 1;
@@ -643,7 +639,260 @@
     }
 }
 
-<<<<<<< HEAD
+void ff_mpeg12_common_init(MpegEncContext *s)
+{
+
+    s->y_dc_scale_table =
+    s->c_dc_scale_table = ff_mpeg2_dc_scale_table[s->intra_dc_precision];
+
+}
+
+void ff_mpeg1_clean_buffers(MpegEncContext *s)
+{
+    s->last_dc[0] = 1 << (7 + s->intra_dc_precision);
+    s->last_dc[1] = s->last_dc[0];
+    s->last_dc[2] = s->last_dc[0];
+    memset(s->last_mv, 0, sizeof(s->last_mv));
+}
+
+
+/******************************************/
+/* decoding */
+
+VLC ff_dc_lum_vlc;
+VLC ff_dc_chroma_vlc;
+
+static VLC mbincr_vlc;
+static VLC mb_ptype_vlc;
+static VLC mb_btype_vlc;
+static VLC mb_pat_vlc;
+
+av_cold void ff_mpeg12_init_vlcs(void)
+{
+    static int done = 0;
+
+    if (!done) {
+        done = 1;
+
+        INIT_VLC_STATIC(&ff_dc_lum_vlc, DC_VLC_BITS, 12,
+                        ff_mpeg12_vlc_dc_lum_bits, 1, 1,
+                        ff_mpeg12_vlc_dc_lum_code, 2, 2, 512);
+        INIT_VLC_STATIC(&ff_dc_chroma_vlc,  DC_VLC_BITS, 12,
+                        ff_mpeg12_vlc_dc_chroma_bits, 1, 1,
+                        ff_mpeg12_vlc_dc_chroma_code, 2, 2, 514);
+        INIT_VLC_STATIC(&mv_vlc, MV_VLC_BITS, 17,
+                        &ff_mpeg12_mbMotionVectorTable[0][1], 2, 1,
+                        &ff_mpeg12_mbMotionVectorTable[0][0], 2, 1, 518);
+        INIT_VLC_STATIC(&mbincr_vlc, MBINCR_VLC_BITS, 36,
+                        &ff_mpeg12_mbAddrIncrTable[0][1], 2, 1,
+                        &ff_mpeg12_mbAddrIncrTable[0][0], 2, 1, 538);
+        INIT_VLC_STATIC(&mb_pat_vlc, MB_PAT_VLC_BITS, 64,
+                        &ff_mpeg12_mbPatTable[0][1], 2, 1,
+                        &ff_mpeg12_mbPatTable[0][0], 2, 1, 512);
+
+        INIT_VLC_STATIC(&mb_ptype_vlc, MB_PTYPE_VLC_BITS, 7,
+                        &table_mb_ptype[0][1], 2, 1,
+                        &table_mb_ptype[0][0], 2, 1, 64);
+        INIT_VLC_STATIC(&mb_btype_vlc, MB_BTYPE_VLC_BITS, 11,
+                        &table_mb_btype[0][1], 2, 1,
+                        &table_mb_btype[0][0], 2, 1, 64);
+        init_rl(&ff_rl_mpeg1, ff_mpeg12_static_rl_table_store[0]);
+        init_rl(&ff_rl_mpeg2, ff_mpeg12_static_rl_table_store[1]);
+
+        INIT_2D_VLC_RL(ff_rl_mpeg1, 680);
+        INIT_2D_VLC_RL(ff_rl_mpeg2, 674);
+    }
+}
+
+static inline int get_dmv(MpegEncContext *s)
+{
+    if (get_bits1(&s->gb))
+        return 1 - (get_bits1(&s->gb) << 1);
+    else
+        return 0;
+}
+
+static inline int get_qscale(MpegEncContext *s)
+{
+    int qscale = get_bits(&s->gb, 5);
+    if (s->q_scale_type) {
+        return non_linear_qscale[qscale];
+    } else {
+        return qscale << 1;
+    }
+}
+
+static void exchange_uv(MpegEncContext *s)
+{
+    DCTELEM (*tmp)[64];
+
+    tmp           = s->pblocks[4];
+    s->pblocks[4] = s->pblocks[5];
+    s->pblocks[5] = tmp;
+}
+
+/* motion type (for MPEG-2) */
+#define MT_FIELD 1
+#define MT_FRAME 2
+#define MT_16X8  2
+#define MT_DMV   3
+
+static int mpeg_decode_mb(MpegEncContext *s, DCTELEM block[12][64])
+{
+    int i, j, k, cbp, val, mb_type, motion_type;
+    const int mb_block_count = 4 + (1 << s->chroma_format);
+
+    av_dlog(s->avctx, "decode_mb: x=%d y=%d\n", s->mb_x, s->mb_y);
+
+    assert(s->mb_skipped == 0);
+
+    if (s->mb_skip_run-- != 0) {
+        if (s->pict_type == AV_PICTURE_TYPE_P) {
+            s->mb_skipped = 1;
+            s->current_picture.f.mb_type[s->mb_x + s->mb_y * s->mb_stride] = MB_TYPE_SKIP | MB_TYPE_L0 | MB_TYPE_16x16;
+        } else {
+            int mb_type;
+
+            if (s->mb_x)
+                mb_type = s->current_picture.f.mb_type[s->mb_x + s->mb_y * s->mb_stride - 1];
+            else
+                mb_type = s->current_picture.f.mb_type[s->mb_width + (s->mb_y - 1) * s->mb_stride - 1]; // FIXME not sure if this is allowed in MPEG at all
+            if (IS_INTRA(mb_type))
+                return -1;
+            s->current_picture.f.mb_type[s->mb_x + s->mb_y*s->mb_stride] =
+                mb_type | MB_TYPE_SKIP;
+//            assert(s->current_picture.f.mb_type[s->mb_x + s->mb_y * s->mb_stride - 1] & (MB_TYPE_16x16 | MB_TYPE_16x8));
+
+            if ((s->mv[0][0][0] | s->mv[0][0][1] | s->mv[1][0][0] | s->mv[1][0][1]) == 0)
+                s->mb_skipped = 1;
+        }
+
+        return 0;
+    }
+
+    switch (s->pict_type) {
+    default:
+    case AV_PICTURE_TYPE_I:
+        if (get_bits1(&s->gb) == 0) {
+            if (get_bits1(&s->gb) == 0) {
+                av_log(s->avctx, AV_LOG_ERROR, "invalid mb type in I Frame at %d %d\n", s->mb_x, s->mb_y);
+                return -1;
+            }
+            mb_type = MB_TYPE_QUANT | MB_TYPE_INTRA;
+        } else {
+            mb_type = MB_TYPE_INTRA;
+        }
+        break;
+    case AV_PICTURE_TYPE_P:
+        mb_type = get_vlc2(&s->gb, mb_ptype_vlc.table, MB_PTYPE_VLC_BITS, 1);
+        if (mb_type < 0) {
+            av_log(s->avctx, AV_LOG_ERROR, "invalid mb type in P Frame at %d %d\n", s->mb_x, s->mb_y);
+            return -1;
+        }
+        mb_type = ptype2mb_type[mb_type];
+        break;
+    case AV_PICTURE_TYPE_B:
+        mb_type = get_vlc2(&s->gb, mb_btype_vlc.table, MB_BTYPE_VLC_BITS, 1);
+        if (mb_type < 0) {
+            av_log(s->avctx, AV_LOG_ERROR, "invalid mb type in B Frame at %d %d\n", s->mb_x, s->mb_y);
+            return -1;
+        }
+        mb_type = btype2mb_type[mb_type];
+        break;
+    }
+    av_dlog(s->avctx, "mb_type=%x\n", mb_type);
+//    motion_type = 0; /* avoid warning */
+    if (IS_INTRA(mb_type)) {
+        s->dsp.clear_blocks(s->block[0]);
+
+        if (!s->chroma_y_shift) {
+            s->dsp.clear_blocks(s->block[6]);
+        }
+
+        /* compute DCT type */
+        if (s->picture_structure == PICT_FRAME && // FIXME add an interlaced_dct coded var?
+            !s->frame_pred_frame_dct) {
+            s->interlaced_dct = get_bits1(&s->gb);
+        }
+
+        if (IS_QUANT(mb_type))
+            s->qscale = get_qscale(s);
+
+        if (s->concealment_motion_vectors) {
+            /* just parse them */
+            if (s->picture_structure != PICT_FRAME)
+                skip_bits1(&s->gb); /* field select */
+
+            s->mv[0][0][0]= s->last_mv[0][0][0]= s->last_mv[0][1][0] =
+                mpeg_decode_motion(s, s->mpeg_f_code[0][0], s->last_mv[0][0][0]);
+            s->mv[0][0][1]= s->last_mv[0][0][1]= s->last_mv[0][1][1] =
+                mpeg_decode_motion(s, s->mpeg_f_code[0][1], s->last_mv[0][0][1]);
+
+            skip_bits1(&s->gb); /* marker */
+        } else
+            memset(s->last_mv, 0, sizeof(s->last_mv)); /* reset mv prediction */
+        s->mb_intra = 1;
+        // if 1, we memcpy blocks in xvmcvideo
+        if (CONFIG_MPEG_XVMC_DECODER && s->avctx->xvmc_acceleration > 1) {
+            ff_xvmc_pack_pblocks(s, -1); // inter are always full blocks
+            if (s->swap_uv) {
+                exchange_uv(s);
+            }
+        }
+
+        if (s->codec_id == CODEC_ID_MPEG2VIDEO) {
+            if (s->flags2 & CODEC_FLAG2_FAST) {
+                for (i = 0; i < 6; i++) {
+                    mpeg2_fast_decode_block_intra(s, *s->pblocks[i], i);
+                }
+            } else {
+                for (i = 0; i < mb_block_count; i++) {
+                    if (mpeg2_decode_block_intra(s, *s->pblocks[i], i) < 0)
+                        return -1;
+                }
+            }
+        } else {
+            for (i = 0; i < 6; i++) {
+                if (mpeg1_decode_block_intra(s, *s->pblocks[i], i) < 0)
+                    return -1;
+            }
+        }
+    } else {
+        if (mb_type & MB_TYPE_ZERO_MV) {
+            assert(mb_type & MB_TYPE_CBP);
+
+            s->mv_dir = MV_DIR_FORWARD;
+            if (s->picture_structure == PICT_FRAME) {
+                if (!s->frame_pred_frame_dct)
+                    s->interlaced_dct = get_bits1(&s->gb);
+                s->mv_type = MV_TYPE_16X16;
+            } else {
+                s->mv_type = MV_TYPE_FIELD;
+                mb_type |= MB_TYPE_INTERLACED;
+                s->field_select[0][0] = s->picture_structure - 1;
+            }
+
+            if (IS_QUANT(mb_type))
+                s->qscale = get_qscale(s);
+
+            s->last_mv[0][0][0] = 0;
+            s->last_mv[0][0][1] = 0;
+            s->last_mv[0][1][0] = 0;
+            s->last_mv[0][1][1] = 0;
+            s->mv[0][0][0] = 0;
+            s->mv[0][0][1] = 0;
+        } else {
+            assert(mb_type & MB_TYPE_L0L1);
+            // FIXME decide if MBs in field pictures are MB_TYPE_INTERLACED
+            /* get additional motion vector type */
+            if (s->frame_pred_frame_dct)
+                motion_type = MT_FRAME;
+            else {
+                motion_type = get_bits(&s->gb, 2);
+                if (s->picture_structure == PICT_FRAME && HAS_CBP(mb_type))
+                    s->interlaced_dct = get_bits1(&s->gb);
+            }
+
             if (IS_QUANT(mb_type))
                 s->qscale = get_qscale(s);
 
@@ -748,358 +997,6 @@
                         my  = mpeg_decode_motion(s, s->mpeg_f_code[i][1],
                                                  s->last_mv[i][0][1] >> my_shift);
                         dmy = get_dmv(s);
-=======
-void ff_mpeg12_common_init(MpegEncContext *s)
-{
->>>>>>> e0c3e073
-
-    s->y_dc_scale_table =
-    s->c_dc_scale_table = ff_mpeg2_dc_scale_table[s->intra_dc_precision];
-
-}
-
-void ff_mpeg1_clean_buffers(MpegEncContext *s)
-{
-    s->last_dc[0] = 1 << (7 + s->intra_dc_precision);
-    s->last_dc[1] = s->last_dc[0];
-    s->last_dc[2] = s->last_dc[0];
-    memset(s->last_mv, 0, sizeof(s->last_mv));
-}
-
-
-/******************************************/
-/* decoding */
-
-VLC ff_dc_lum_vlc;
-VLC ff_dc_chroma_vlc;
-
-static VLC mbincr_vlc;
-static VLC mb_ptype_vlc;
-static VLC mb_btype_vlc;
-static VLC mb_pat_vlc;
-
-av_cold void ff_mpeg12_init_vlcs(void)
-{
-    static int done = 0;
-
-    if (!done) {
-        done = 1;
-
-        INIT_VLC_STATIC(&ff_dc_lum_vlc, DC_VLC_BITS, 12,
-                        ff_mpeg12_vlc_dc_lum_bits, 1, 1,
-                        ff_mpeg12_vlc_dc_lum_code, 2, 2, 512);
-        INIT_VLC_STATIC(&ff_dc_chroma_vlc,  DC_VLC_BITS, 12,
-                        ff_mpeg12_vlc_dc_chroma_bits, 1, 1,
-                        ff_mpeg12_vlc_dc_chroma_code, 2, 2, 514);
-        INIT_VLC_STATIC(&mv_vlc, MV_VLC_BITS, 17,
-                        &ff_mpeg12_mbMotionVectorTable[0][1], 2, 1,
-                        &ff_mpeg12_mbMotionVectorTable[0][0], 2, 1, 518);
-        INIT_VLC_STATIC(&mbincr_vlc, MBINCR_VLC_BITS, 36,
-                        &ff_mpeg12_mbAddrIncrTable[0][1], 2, 1,
-                        &ff_mpeg12_mbAddrIncrTable[0][0], 2, 1, 538);
-        INIT_VLC_STATIC(&mb_pat_vlc, MB_PAT_VLC_BITS, 64,
-                        &ff_mpeg12_mbPatTable[0][1], 2, 1,
-                        &ff_mpeg12_mbPatTable[0][0], 2, 1, 512);
-
-        INIT_VLC_STATIC(&mb_ptype_vlc, MB_PTYPE_VLC_BITS, 7,
-                        &table_mb_ptype[0][1], 2, 1,
-                        &table_mb_ptype[0][0], 2, 1, 64);
-        INIT_VLC_STATIC(&mb_btype_vlc, MB_BTYPE_VLC_BITS, 11,
-                        &table_mb_btype[0][1], 2, 1,
-                        &table_mb_btype[0][0], 2, 1, 64);
-        init_rl(&ff_rl_mpeg1, ff_mpeg12_static_rl_table_store[0]);
-        init_rl(&ff_rl_mpeg2, ff_mpeg12_static_rl_table_store[1]);
-
-        INIT_2D_VLC_RL(ff_rl_mpeg1, 680);
-        INIT_2D_VLC_RL(ff_rl_mpeg2, 674);
-    }
-}
-
-static inline int get_dmv(MpegEncContext *s)
-{
-    if (get_bits1(&s->gb))
-        return 1 - (get_bits1(&s->gb) << 1);
-    else
-        return 0;
-}
-
-static inline int get_qscale(MpegEncContext *s)
-{
-    int qscale = get_bits(&s->gb, 5);
-    if (s->q_scale_type) {
-        return non_linear_qscale[qscale];
-    } else {
-        return qscale << 1;
-    }
-}
-
-static void exchange_uv(MpegEncContext *s)
-{
-    DCTELEM (*tmp)[64];
-
-    tmp           = s->pblocks[4];
-    s->pblocks[4] = s->pblocks[5];
-    s->pblocks[5] = tmp;
-}
-
-/* motion type (for MPEG-2) */
-#define MT_FIELD 1
-#define MT_FRAME 2
-#define MT_16X8  2
-#define MT_DMV   3
-
-static int mpeg_decode_mb(MpegEncContext *s, DCTELEM block[12][64])
-{
-    int i, j, k, cbp, val, mb_type, motion_type;
-    const int mb_block_count = 4 + (1 << s->chroma_format);
-
-    av_dlog(s->avctx, "decode_mb: x=%d y=%d\n", s->mb_x, s->mb_y);
-
-    assert(s->mb_skipped == 0);
-
-    if (s->mb_skip_run-- != 0) {
-        if (s->pict_type == AV_PICTURE_TYPE_P) {
-            s->mb_skipped = 1;
-            s->current_picture.f.mb_type[s->mb_x + s->mb_y * s->mb_stride] = MB_TYPE_SKIP | MB_TYPE_L0 | MB_TYPE_16x16;
-        } else {
-            int mb_type;
-
-            if (s->mb_x)
-                mb_type = s->current_picture.f.mb_type[s->mb_x + s->mb_y * s->mb_stride - 1];
-            else
-                mb_type = s->current_picture.f.mb_type[s->mb_width + (s->mb_y - 1) * s->mb_stride - 1]; // FIXME not sure if this is allowed in MPEG at all
-            if (IS_INTRA(mb_type))
-                return -1;
-            s->current_picture.f.mb_type[s->mb_x + s->mb_y*s->mb_stride] =
-                mb_type | MB_TYPE_SKIP;
-//            assert(s->current_picture.f.mb_type[s->mb_x + s->mb_y * s->mb_stride - 1] & (MB_TYPE_16x16 | MB_TYPE_16x8));
-
-            if ((s->mv[0][0][0] | s->mv[0][0][1] | s->mv[1][0][0] | s->mv[1][0][1]) == 0)
-                s->mb_skipped = 1;
-        }
-
-        return 0;
-    }
-
-    switch (s->pict_type) {
-    default:
-    case AV_PICTURE_TYPE_I:
-        if (get_bits1(&s->gb) == 0) {
-            if (get_bits1(&s->gb) == 0) {
-                av_log(s->avctx, AV_LOG_ERROR, "invalid mb type in I Frame at %d %d\n", s->mb_x, s->mb_y);
-                return -1;
-            }
-            mb_type = MB_TYPE_QUANT | MB_TYPE_INTRA;
-        } else {
-            mb_type = MB_TYPE_INTRA;
-        }
-        break;
-    case AV_PICTURE_TYPE_P:
-        mb_type = get_vlc2(&s->gb, mb_ptype_vlc.table, MB_PTYPE_VLC_BITS, 1);
-        if (mb_type < 0) {
-            av_log(s->avctx, AV_LOG_ERROR, "invalid mb type in P Frame at %d %d\n", s->mb_x, s->mb_y);
-            return -1;
-        }
-        mb_type = ptype2mb_type[mb_type];
-        break;
-    case AV_PICTURE_TYPE_B:
-        mb_type = get_vlc2(&s->gb, mb_btype_vlc.table, MB_BTYPE_VLC_BITS, 1);
-        if (mb_type < 0) {
-            av_log(s->avctx, AV_LOG_ERROR, "invalid mb type in B Frame at %d %d\n", s->mb_x, s->mb_y);
-            return -1;
-        }
-        mb_type = btype2mb_type[mb_type];
-        break;
-    }
-    av_dlog(s->avctx, "mb_type=%x\n", mb_type);
-//    motion_type = 0; /* avoid warning */
-    if (IS_INTRA(mb_type)) {
-        s->dsp.clear_blocks(s->block[0]);
-
-        if (!s->chroma_y_shift) {
-            s->dsp.clear_blocks(s->block[6]);
-        }
-
-        /* compute DCT type */
-        if (s->picture_structure == PICT_FRAME && // FIXME add an interlaced_dct coded var?
-            !s->frame_pred_frame_dct) {
-            s->interlaced_dct = get_bits1(&s->gb);
-        }
-
-        if (IS_QUANT(mb_type))
-            s->qscale = get_qscale(s);
-
-        if (s->concealment_motion_vectors) {
-            /* just parse them */
-            if (s->picture_structure != PICT_FRAME)
-                skip_bits1(&s->gb); /* field select */
-
-            s->mv[0][0][0]= s->last_mv[0][0][0]= s->last_mv[0][1][0] =
-                mpeg_decode_motion(s, s->mpeg_f_code[0][0], s->last_mv[0][0][0]);
-            s->mv[0][0][1]= s->last_mv[0][0][1]= s->last_mv[0][1][1] =
-                mpeg_decode_motion(s, s->mpeg_f_code[0][1], s->last_mv[0][0][1]);
-
-            skip_bits1(&s->gb); /* marker */
-        } else
-            memset(s->last_mv, 0, sizeof(s->last_mv)); /* reset mv prediction */
-        s->mb_intra = 1;
-        // if 1, we memcpy blocks in xvmcvideo
-        if (CONFIG_MPEG_XVMC_DECODER && s->avctx->xvmc_acceleration > 1) {
-            ff_xvmc_pack_pblocks(s, -1); // inter are always full blocks
-            if (s->swap_uv) {
-                exchange_uv(s);
-            }
-        }
-
-        if (s->codec_id == CODEC_ID_MPEG2VIDEO) {
-            if (s->flags2 & CODEC_FLAG2_FAST) {
-                for (i = 0; i < 6; i++) {
-                    mpeg2_fast_decode_block_intra(s, *s->pblocks[i], i);
-                }
-            } else {
-                for (i = 0; i < mb_block_count; i++) {
-                    if (mpeg2_decode_block_intra(s, *s->pblocks[i], i) < 0)
-                        return -1;
-                }
-            }
-        } else {
-            for (i = 0; i < 6; i++) {
-                if (mpeg1_decode_block_intra(s, *s->pblocks[i], i) < 0)
-                    return -1;
-            }
-        }
-    } else {
-        if (mb_type & MB_TYPE_ZERO_MV) {
-            assert(mb_type & MB_TYPE_CBP);
-
-            s->mv_dir = MV_DIR_FORWARD;
-            if (s->picture_structure == PICT_FRAME) {
-                if (!s->frame_pred_frame_dct)
-                    s->interlaced_dct = get_bits1(&s->gb);
-                s->mv_type = MV_TYPE_16X16;
-            } else {
-                s->mv_type = MV_TYPE_FIELD;
-                mb_type |= MB_TYPE_INTERLACED;
-                s->field_select[0][0] = s->picture_structure - 1;
-            }
-
-            if (IS_QUANT(mb_type))
-                s->qscale = get_qscale(s);
-
-            s->last_mv[0][0][0] = 0;
-            s->last_mv[0][0][1] = 0;
-            s->last_mv[0][1][0] = 0;
-            s->last_mv[0][1][1] = 0;
-            s->mv[0][0][0] = 0;
-            s->mv[0][0][1] = 0;
-        } else {
-            assert(mb_type & MB_TYPE_L0L1);
-            // FIXME decide if MBs in field pictures are MB_TYPE_INTERLACED
-            /* get additional motion vector type */
-            if (s->frame_pred_frame_dct)
-                motion_type = MT_FRAME;
-            else {
-                motion_type = get_bits(&s->gb, 2);
-                if (s->picture_structure == PICT_FRAME && HAS_CBP(mb_type))
-                    s->interlaced_dct = get_bits1(&s->gb);
-            }
-
-            if (IS_QUANT(mb_type))
-                s->qscale = get_qscale(s);
-
-            /* motion vectors */
-            s->mv_dir = (mb_type >> 13) & 3;
-            av_dlog(s->avctx, "motion_type=%d\n", motion_type);
-            switch (motion_type) {
-            case MT_FRAME: /* or MT_16X8 */
-                if (s->picture_structure == PICT_FRAME) {
-                    mb_type |= MB_TYPE_16x16;
-                    s->mv_type = MV_TYPE_16X16;
-                    for (i = 0; i < 2; i++) {
-                        if (USES_LIST(mb_type, i)) {
-                            /* MT_FRAME */
-                            s->mv[i][0][0]= s->last_mv[i][0][0]= s->last_mv[i][1][0] =
-                                mpeg_decode_motion(s, s->mpeg_f_code[i][0], s->last_mv[i][0][0]);
-                            s->mv[i][0][1]= s->last_mv[i][0][1]= s->last_mv[i][1][1] =
-                                mpeg_decode_motion(s, s->mpeg_f_code[i][1], s->last_mv[i][0][1]);
-                            /* full_pel: only for MPEG-1 */
-                            if (s->full_pel[i]) {
-                                s->mv[i][0][0] <<= 1;
-                                s->mv[i][0][1] <<= 1;
-                            }
-                        }
-                    }
-                } else {
-                    mb_type |= MB_TYPE_16x8 | MB_TYPE_INTERLACED;
-                    s->mv_type = MV_TYPE_16X8;
-                    for (i = 0; i < 2; i++) {
-                        if (USES_LIST(mb_type, i)) {
-                            /* MT_16X8 */
-                            for (j = 0; j < 2; j++) {
-                                s->field_select[i][j] = get_bits1(&s->gb);
-                                for (k = 0; k < 2; k++) {
-                                    val = mpeg_decode_motion(s, s->mpeg_f_code[i][k],
-                                                             s->last_mv[i][j][k]);
-                                    s->last_mv[i][j][k] = val;
-                                    s->mv[i][j][k]      = val;
-                                }
-                            }
-                        }
-                    }
-                }
-                break;
-            case MT_FIELD:
-                s->mv_type = MV_TYPE_FIELD;
-                if (s->picture_structure == PICT_FRAME) {
-                    mb_type |= MB_TYPE_16x8 | MB_TYPE_INTERLACED;
-                    for (i = 0; i < 2; i++) {
-                        if (USES_LIST(mb_type, i)) {
-                            for (j = 0; j < 2; j++) {
-                                s->field_select[i][j] = get_bits1(&s->gb);
-                                val = mpeg_decode_motion(s, s->mpeg_f_code[i][0],
-                                                         s->last_mv[i][j][0]);
-                                s->last_mv[i][j][0] = val;
-                                s->mv[i][j][0]      = val;
-                                av_dlog(s->avctx, "fmx=%d\n", val);
-                                val = mpeg_decode_motion(s, s->mpeg_f_code[i][1],
-                                                         s->last_mv[i][j][1] >> 1);
-                                s->last_mv[i][j][1] = val << 1;
-                                s->mv[i][j][1]      = val;
-                                av_dlog(s->avctx, "fmy=%d\n", val);
-                            }
-                        }
-                    }
-                } else {
-                    mb_type |= MB_TYPE_16x16 | MB_TYPE_INTERLACED;
-                    for (i = 0; i < 2; i++) {
-                        if (USES_LIST(mb_type, i)) {
-                            s->field_select[i][0] = get_bits1(&s->gb);
-                            for (k = 0; k < 2; k++) {
-                                val = mpeg_decode_motion(s, s->mpeg_f_code[i][k],
-                                                         s->last_mv[i][0][k]);
-                                s->last_mv[i][0][k] = val;
-                                s->last_mv[i][1][k] = val;
-                                s->mv[i][0][k]      = val;
-                            }
-                        }
-                    }
-                }
-                break;
-            case MT_DMV:
-                s->mv_type = MV_TYPE_DMV;
-                for (i = 0; i < 2; i++) {
-                    if (USES_LIST(mb_type, i)) {
-                        int dmx, dmy, mx, my, m;
-                        const int my_shift = s->picture_structure == PICT_FRAME;
-
-                        mx = mpeg_decode_motion(s, s->mpeg_f_code[i][0],
-                                                s->last_mv[i][0][0]);
-                        s->last_mv[i][0][0] = mx;
-                        s->last_mv[i][1][0] = mx;
-                        dmx = get_dmv(s);
-                        my  = mpeg_decode_motion(s, s->mpeg_f_code[i][1],
-                                                 s->last_mv[i][0][1] >> my_shift);
-                        dmy = get_dmv(s);
 
 
                         s->last_mv[i][0][1] = my << my_shift;
@@ -1298,7 +1195,6 @@
     }
 }
 
-<<<<<<< HEAD
 static const enum PixelFormat mpeg1_hwaccel_pixfmt_list_420[] = {
 #if CONFIG_MPEG_XVMC_DECODER
     PIX_FMT_XVMC_MPEG2_IDCT,
@@ -1332,12 +1228,6 @@
 static inline int uses_vdpau(AVCodecContext *avctx) {
     return avctx->pix_fmt == PIX_FMT_VDPAU_MPEG1 || avctx->pix_fmt == PIX_FMT_VDPAU_MPEG2;
 }
-=======
-static const enum PixelFormat pixfmt_xvmc_mpg2_420[] = {
-    PIX_FMT_XVMC_MPEG2_IDCT,
-    PIX_FMT_XVMC_MPEG2_MC,
-    PIX_FMT_NONE };
->>>>>>> e0c3e073
 
 static enum PixelFormat mpeg_get_pixelformat(AVCodecContext *avctx)
 {
